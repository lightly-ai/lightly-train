--- conflicted
+++ resolved
@@ -104,17 +104,8 @@
 
 @pytest.mark.skipif(not torch.cuda.is_available(), reason="Test requires GPU.")
 @pytest.mark.parametrize("num_workers", [0, 2, "auto"])
-<<<<<<< HEAD
-@pytest.mark.parametrize("model", ["torchvision/resnet18", "rfdetr/rf-detr-base"])
-def test_train(
-    tmp_path: Path,
-    caplog: LogCaptureFixture,
-    num_workers: int | Literal["auto"],
-    model: str,
-=======
 def test_pretrain(
     tmp_path: Path, caplog: LogCaptureFixture, num_workers: int | Literal["auto"]
->>>>>>> 6ae7cdca
 ) -> None:
     out = tmp_path / "out"
     data = tmp_path / "data"
