--- conflicted
+++ resolved
@@ -63,16 +63,9 @@
                 1: "car",
             },
         },
-<<<<<<< HEAD
         model="dinov2/_vittest14",
-        task="semantic_segmentation",
-        task_args={
+        model_args={
             "num_joint_blocks": 1,  # Reduce joint blocks for _vittest14
-=======
-        model="dinov2_vit/_vit_test14",
-        model_args={
-            "num_joint_blocks": 1,  # Reduce joint blocks for _vit_test14
->>>>>>> 27da7b1b
         },
         devices=1,
         batch_size=2,
