--- conflicted
+++ resolved
@@ -272,36 +272,6 @@
     )
 
 
-<<<<<<< HEAD
-def test_list_image_filenames__file_paths() -> None:
-    file_paths = [
-        Path("class1/image1.jpg"),
-        Path("class1/image2.jpg"),
-        Path("class2/image3.jpg"),
-        Path("image4.jpg"),
-    ]
-    filenames = image_dataset.list_image_filenames(files=file_paths)
-
-    # Resolve all paths to absolute paths for consistent comparison
-    expected = [
-        ImageFilename(Path("class1/image1.jpg").resolve()),
-        ImageFilename(Path("class1/image2.jpg").resolve()),
-        ImageFilename(Path("class2/image3.jpg").resolve()),
-        ImageFilename(Path("image4.jpg").resolve()),
-    ]
-
-    assert sorted(list(filenames)) == sorted(expected)
-
-
-def test_list_image_filenames__image_dir(flat_image_dir: Path) -> None:
-    file_paths = image_dataset.list_image_filenames(image_dir=flat_image_dir)
-    assert sorted(file_paths) == sorted(
-        [
-            ImageFilename("image1.jpg"),
-            ImageFilename("image2.jpg"),
-        ]
-    )
-=======
 @pytest.mark.parametrize(
     "extension",
     SUPPORTED_IMAGE_EXTENSIONS,
@@ -319,7 +289,36 @@
         base_path / f"image1{extension}",
         base_path / f"image2{extension}",
     ]
->>>>>>> 22c855df
+
+
+def test_list_image_filenames__file_paths() -> None:
+    file_paths = [
+        Path("class1/image1.jpg"),
+        Path("class1/image2.jpg"),
+        Path("class2/image3.jpg"),
+        Path("image4.jpg"),
+    ]
+    filenames = image_dataset.list_image_filenames(files=file_paths)
+
+    # Resolve all paths to absolute paths for consistent comparison
+    expected = [
+        ImageFilename(Path("class1/image1.jpg").resolve()),
+        ImageFilename(Path("class1/image2.jpg").resolve()),
+        ImageFilename(Path("class2/image3.jpg").resolve()),
+        ImageFilename(Path("image4.jpg").resolve()),
+    ]
+
+    assert sorted(list(filenames)) == sorted(expected)
+
+
+def test_list_image_filenames__image_dir(flat_image_dir: Path) -> None:
+    file_paths = image_dataset.list_image_filenames(image_dir=flat_image_dir)
+    assert sorted(file_paths) == sorted(
+        [
+            ImageFilename("image1.jpg"),
+            ImageFilename("image2.jpg"),
+        ]
+    )
 
 
 def test_list_image_filenames__dir_is_symlink(image_dir_being_symlink: Path) -> None:
