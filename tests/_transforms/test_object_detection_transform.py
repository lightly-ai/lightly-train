#
# Copyright (c) Lightly AG and affiliates.
# All rights reserved.
#
# This source code is licensed under the license found in the
# LICENSE file in the root directory of this source tree.
#

from __future__ import annotations

import itertools

import numpy as np
import pytest
import torch
from albumentations import BboxParams
from numpy.typing import NDArray

from lightly_train._data.task_batch_collation import ObjectDetectionCollateFunction
from lightly_train._transforms.channel_drop import ChannelDrop
from lightly_train._transforms.object_detection_transform import (
    ObjectDetectionTransform,
    ObjectDetectionTransformArgs,
    ObjectDetectionTransformInput,
)
from lightly_train._transforms.transform import (
    ChannelDropArgs,
    RandomFlipArgs,
    RandomIoUCropArgs,
    RandomPhotometricDistortArgs,
    RandomZoomOutArgs,
    ResizeArgs,
    ScaleJitterArgs,
    StopPolicyArgs,
)
from lightly_train.types import ObjectDetectionDatasetItem


def _get_channel_drop_args() -> ChannelDropArgs:
    return ChannelDropArgs(
        num_channels_keep=3,
        weight_drop=(1.0, 1.0, 0.0, 0.0),
    )


def _get_random_flip_args() -> RandomFlipArgs:
    return RandomFlipArgs(horizontal_prob=0.5, vertical_prob=0.5)


def _get_photometric_distort_args() -> RandomPhotometricDistortArgs:
    return RandomPhotometricDistortArgs(
        brightness=(0.8, 1.2),
        contrast=(0.8, 1.2),
        saturation=(0.8, 1.2),
        hue=(-0.1, 0.1),
        prob=0.5,
    )


def _get_random_zoom_out_args() -> RandomZoomOutArgs:
    return RandomZoomOutArgs(
        prob=0.5,
        fill=0.0,
        side_range=(1.0, 1.5),
    )


def _get_random_iou_crop_args() -> RandomIoUCropArgs:
    return RandomIoUCropArgs(
        min_scale=0.3,
        max_scale=1.0,
        min_aspect_ratio=0.5,
        max_aspect_ratio=2.0,
        sampler_options=None,
        crop_trials=40,
        iou_trials=1000,
        prob=1.0,
    )


def _get_bbox_params() -> BboxParams:
    return BboxParams(
        format="pascal_voc",
        label_fields=["class_labels"],
        min_area=0,
        min_visibility=0.0,
    )


def _get_stop_policy_args() -> StopPolicyArgs:
    return StopPolicyArgs(
        stop_step=500_000,
        ops={ChannelDrop},
    )


def _get_scale_jitter_args() -> ScaleJitterArgs:
    return ScaleJitterArgs(
        sizes=None,
        min_scale=0.76,
        max_scale=1.27,
        num_scales=13,
        prob=1.0,
        divisible_by=14,
        step_seeding=True,
        seed_offset=0,
<<<<<<< HEAD
    )


def _get_resize_args() -> ResizeArgs:
    return ResizeArgs(
        height=64,
        width=64,
=======
>>>>>>> f07e7933
    )


def _get_image_size() -> tuple[int, int]:
    return (64, 64)


PossibleArgsTuple = (
    [None, _get_channel_drop_args()],
    [None, _get_photometric_distort_args()],
    [None, _get_random_zoom_out_args()],
    [None, _get_random_iou_crop_args()],
    [None, _get_random_flip_args()],
    # TODO: Lionel (09/25) Add StopPolicyArgs test cases.
    [None, _get_scale_jitter_args()],
    [None, _get_resize_args()],
)

possible_tuples = list(itertools.product(*PossibleArgsTuple))


class TestObjectDetectionTransform:
    @pytest.mark.parametrize(
<<<<<<< HEAD
        "channel_drop, photometric_distort, random_zoom_out, random_flip, scale_jitter, resize",
=======
        "channel_drop, photometric_distort, random_zoom_out, random_iou_crop, random_flip, scale_jitter",
>>>>>>> f07e7933
        possible_tuples,
    )
    def test___all_args_combinations(
        self,
        channel_drop: ChannelDropArgs | None,
        photometric_distort: RandomPhotometricDistortArgs | None,
        random_zoom_out: RandomZoomOutArgs | None,
        random_flip: RandomFlipArgs | None,
        scale_jitter: ScaleJitterArgs | None,
<<<<<<< HEAD
        resize: ResizeArgs | None = None,
=======
        random_iou_crop: RandomIoUCropArgs | None,
>>>>>>> f07e7933
    ) -> None:
        image_size = _get_image_size()
        bbox_params = _get_bbox_params()
        stop_policy = None  # TODO: Lionel (09/25) Pass as function argument.
        transform_args = ObjectDetectionTransformArgs(
            channel_drop=channel_drop,
            num_channels="auto",
            photometric_distort=photometric_distort,
            random_zoom_out=random_zoom_out,
            random_iou_crop=random_iou_crop,
            random_flip=random_flip,
            image_size=image_size,
            bbox_params=bbox_params,
            stop_policy=stop_policy,
            resize=resize,
            scale_jitter=scale_jitter,
        )
        transform_args.resolve_auto()
        transform = ObjectDetectionTransform(transform_args)

        # Create a synthetic image and bounding boxes.
        num_channels = transform_args.num_channels
        assert num_channels != "auto"
        img: NDArray[np.uint8] = np.random.randint(
            0, 256, (128, 128, num_channels), dtype=np.uint8
        )
        bboxes = np.array([[10, 10, 50, 50]], dtype=np.float64)
        class_labels = np.array([1], dtype=np.int64)

        tr_input: ObjectDetectionTransformInput = {
            "image": img,
            "bboxes": bboxes,
            "class_labels": class_labels,
        }
        tr_output = transform(tr_input)
        assert isinstance(tr_output, dict)
        out_img = tr_output["image"]
        assert isinstance(out_img, torch.Tensor)
        assert out_img.dtype == torch.float32
        assert "bboxes" in tr_output
        assert "class_labels" in tr_output

    def test__collation(self) -> None:
        transform_args = ObjectDetectionTransformArgs(
            channel_drop=_get_channel_drop_args(),
            num_channels="auto",
            photometric_distort=_get_photometric_distort_args(),
            random_zoom_out=_get_random_zoom_out_args(),
            random_flip=_get_random_flip_args(),
            image_size=_get_image_size(),
            bbox_params=_get_bbox_params(),
            stop_policy=_get_stop_policy_args(),
            scale_jitter=_get_scale_jitter_args(),
<<<<<<< HEAD
            resize=_get_resize_args(),
=======
            random_iou_crop=_get_random_iou_crop_args(),
>>>>>>> f07e7933
        )
        transform_args.resolve_auto()
        collate_fn = ObjectDetectionCollateFunction(
            split="train", transform_args=transform_args
        )

        sample1: ObjectDetectionDatasetItem = {
            "image_path": "img1.png",
            "image": torch.randn(3, 128, 128),
            "bboxes": torch.tensor([[10.0, 10.0, 50.0, 50.0]]),
            "classes": torch.tensor([1]),
        }
        sample2: ObjectDetectionDatasetItem = {
            "image_path": "img2.png",
            "image": torch.randn(3, 64, 64),
            "bboxes": torch.tensor([[20.0, 20.0, 40.0, 40.0]]),
            "classes": torch.tensor([2]),
        }
        batch = [sample1, sample2]

        out = collate_fn(batch)
        assert isinstance(out, dict)<|MERGE_RESOLUTION|>--- conflicted
+++ resolved
@@ -104,7 +104,6 @@
         divisible_by=14,
         step_seeding=True,
         seed_offset=0,
-<<<<<<< HEAD
     )
 
 
@@ -112,8 +111,6 @@
     return ResizeArgs(
         height=64,
         width=64,
-=======
->>>>>>> f07e7933
     )
 
 
@@ -137,11 +134,7 @@
 
 class TestObjectDetectionTransform:
     @pytest.mark.parametrize(
-<<<<<<< HEAD
-        "channel_drop, photometric_distort, random_zoom_out, random_flip, scale_jitter, resize",
-=======
-        "channel_drop, photometric_distort, random_zoom_out, random_iou_crop, random_flip, scale_jitter",
->>>>>>> f07e7933
+        "channel_drop, photometric_distort, random_zoom_out, random_flip, scale_jitter, resize, random_iou_crop",
         possible_tuples,
     )
     def test___all_args_combinations(
@@ -151,11 +144,8 @@
         random_zoom_out: RandomZoomOutArgs | None,
         random_flip: RandomFlipArgs | None,
         scale_jitter: ScaleJitterArgs | None,
-<<<<<<< HEAD
         resize: ResizeArgs | None = None,
-=======
-        random_iou_crop: RandomIoUCropArgs | None,
->>>>>>> f07e7933
+        random_iou_crop: RandomIoUCropArgs | None = None,
     ) -> None:
         image_size = _get_image_size()
         bbox_params = _get_bbox_params()
@@ -209,11 +199,7 @@
             bbox_params=_get_bbox_params(),
             stop_policy=_get_stop_policy_args(),
             scale_jitter=_get_scale_jitter_args(),
-<<<<<<< HEAD
             resize=_get_resize_args(),
-=======
-            random_iou_crop=_get_random_iou_crop_args(),
->>>>>>> f07e7933
         )
         transform_args.resolve_auto()
         collate_fn = ObjectDetectionCollateFunction(
