#
# Copyright (c) Lightly AG and affiliates.
# All rights reserved.
#
# This source code is licensed under the license found in the
# LICENSE file in the root directory of this source tree.
#
from __future__ import annotations

import math
from typing import Any, Literal

import pytest
import torch
from pytest_mock import MockerFixture
from torch import Size

from lightly_train._methods.dinov2.dinov2 import (
    DINOv2,
    DINOv2AdamWViTArgs,
    DINOv2Args,
)
from lightly_train._models.dinov2_vit.dinov2_vit import DINOv2ViTModelWrapper
from lightly_train._models.dinov2_vit.dinov2_vit_src.models.vision_transformer import (
    vit_tiny__testing,
)
from lightly_train._models.embedding_model import EmbeddingModel
from lightly_train._optim.optimizer_args import OptimizerArgs
from lightly_train._optim.optimizer_type import OptimizerType
from lightly_train._scaling import IMAGENET_SIZE, ScalingInfo
from lightly_train.types import Batch


def dummy_vit_model(patch_size: int = 2, **kwargs: Any) -> DINOv2ViTModelWrapper:
    return DINOv2ViTModelWrapper(model=vit_tiny__testing(patch_size, **kwargs))


def setup_dinov2_helper(
    dinov2_args: DINOv2Args,
    mocker: MockerFixture,
    emb_model: EmbeddingModel,
    batch_size: int,
) -> DINOv2:
    optimizer_args = DINOv2AdamWViTArgs()
    scaling_info = ScalingInfo(dataset_size=1000, epochs=100)
    dinov2_args.resolve_auto(
        scaling_info=scaling_info,
        optimizer_args=optimizer_args,
        wrapped_model=emb_model.wrapped_model,
    )

    dinov2 = DINOv2(
        method_args=dinov2_args,
        optimizer_args=optimizer_args,
        embedding_model=emb_model,
        global_batch_size=batch_size,
    )

    trainer_mock = mocker.Mock()
    trainer_mock.global_step = 0
    trainer_mock.max_epochs = 1
    trainer_mock.estimated_stepping_batches = 1

    dinov2.trainer = trainer_mock

    return dinov2


class TestDINOv2:
    @pytest.mark.parametrize(
        "optim_type, expected",
        [
            ("auto", DINOv2AdamWViTArgs),
            (OptimizerType.ADAMW, DINOv2AdamWViTArgs),
        ],
    )
    def test_optimizer_args_cls(
        self, optim_type: OptimizerType | Literal["auto"], expected: type[OptimizerArgs]
    ) -> None:
        assert DINOv2.optimizer_args_cls(optim_type=optim_type) == expected

    @pytest.mark.parametrize(
        "n_local_crops, ibot_separate_head, center_method",
        [
            (8, False, "softmax"),
            (0, False, "softmax"),
            (8, True, "softmax"),
            (8, True, "sinkhorn_knopp"),
        ],
    )
    def test_train_step_impl(
        self,
        mocker: MockerFixture,
        n_local_crops: int,
        ibot_separate_head: bool,
        center_method: Literal["softmax", "sinkhorn_knopp"],
    ) -> None:
        emb_model = EmbeddingModel(wrapped_model=dummy_vit_model())
        b = 16

        views = [torch.rand(b, 3, 8, 8) for _ in range(2)] + [
            torch.rand(b, 3, 4, 4) for _ in range(n_local_crops)
        ]
        batch: Batch = {
            "views": views,
            "filename": [f"img_{i}" for i in range(b)],
        }

        # run DistillationV2
        dinov2_args = DINOv2Args(
            ibot_separate_head=ibot_separate_head, center_method=center_method
        )
        dinov2 = setup_dinov2_helper(dinov2_args, mocker, emb_model, b)

        out = dinov2.training_step_impl(batch, 0)

        # check that the ibot and dino heads are the same
        if ibot_separate_head:
            assert dinov2.student_dino_head != dinov2.student_ibot_head
        else:
            assert dinov2.student_dino_head == dinov2.student_ibot_head
            assert len(list(dinov2.student_dino_head.parameters())) == len(
                list(dinov2.student_ibot_head.parameters())
            )
            for (name_dino, param_dino), (name_ibot, param_ibot) in zip(
                dinov2.student_dino_head.named_parameters(),
                dinov2.student_ibot_head.named_parameters(),
            ):
                assert name_dino == name_ibot
                assert param_dino.dtype == param_ibot.dtype
                assert param_dino.requires_grad == param_ibot.requires_grad
                assert torch.allclose(param_dino, param_ibot, rtol=1e-3, atol=1e-4)
        if n_local_crops == 0:
            assert out.dino_local_loss == torch.tensor(0.0)
        assert out.loss.shape == Size([])
        assert out.dino_global_loss.shape == Size([])
        assert out.dino_local_loss.shape == Size([])
        assert out.ibot_loss.shape == Size([])
        assert out.koleo_loss.shape == Size([])

    def test_layerwise_decay_optimizer(self, mocker: MockerFixture) -> None:
        emb_model = EmbeddingModel(wrapped_model=dummy_vit_model())
        b = 16

        dinov2_args = DINOv2Args(warmup_epochs=1)
        dinov2_args.layerwise_decay = 0.9

        trainer_mock = mocker.Mock()
        trainer_mock.global_step = 0
        trainer_mock.max_epochs = 2
        trainer_mock.estimated_stepping_batches = 4

        dinov2 = setup_dinov2_helper(dinov2_args, mocker, emb_model, b)
        dinov2.trainer = trainer_mock

        target_lr_before_scaling = dinov2.optimizer_args.lr  # type: ignore[attr-defined]
        optim_scheduler = dinov2.configure_optimizers()
        optim = optim_scheduler[0][0]  # type: ignore[index, literal-required]

        scheduler = optim_scheduler[1][0]["scheduler"]  # type: ignore[index, literal-required]

        num_layers = emb_model.wrapped_model.get_model().n_blocks
        lr_decay_rate = dinov2_args.layerwise_decay

        # Verify that the target lr is correctly scaled
        lr_neutral = dinov2.optimizer_args.lr  # type: ignore[attr-defined]
        assert target_lr_before_scaling * math.sqrt(b / 1024) == lr_neutral

        def check_param_groups() -> None:
            for param_group in optim.param_groups:
                name = param_group["name"]
                if "_ibot_head." not in name and "_dino_head." not in name:
                    # This is a ViT block --> decay through the layers
                    layer_id = num_layers + 1
                    if (
                        "pos_embed" in name
                        or "patch_embed" in name
                        or "mask_token" in name
                        or "cls_token" in name
                        or "register_tokens" in name
                    ):
                        layer_id = 0
                    elif "blocks." in name and "residual." not in name:
                        layer_id = int(name[name.find("blocks.") :].split(".")[2]) + 1
                    temp_target_lr = target_lr * (
                        lr_decay_rate ** (num_layers + 1 - layer_id)
                    )
                    if "patch_embed" in name:
                        temp_target_lr *= dinov2_args.patch_embed_lr_multiplier
                    # assert that the lr is close to the target lr
                    assert math.isclose(
                        param_group["lr"], temp_target_lr, rel_tol=1e-10, abs_tol=1e-10
                    )

                else:
                    # This is a head block --> no decay
                    assert math.isclose(
                        param_group["lr"], target_lr, rel_tol=1e-10, abs_tol=1e-10
                    )
                if name.endswith(".bias") or "norm" in name or "gamma" in name:
                    assert param_group["weight_decay"] == 0.0
                else:
                    assert (
                        param_group["weight_decay"]
                        == dinov2.optimizer_args.weight_decay  # type: ignore[attr-defined]
                    )

        # First batch
        target_lr = lr_neutral / (
            trainer_mock.estimated_stepping_batches / trainer_mock.max_epochs
        )
        check_param_groups()

        scheduler.step()

        # Second batch
        target_lr = lr_neutral
        check_param_groups()

        scheduler.step()
        scheduler.step()

        # Last Batch
        target_lr = dinov2_args.min_lr
        check_param_groups()


class TestDINOv2Args:
    def test_resolve_auto(self) -> None:
        args = DINOv2Args()
        args.resolve_auto(
<<<<<<< HEAD
            scaling_info=ScalingInfo(dataset_size=IMAGENET_SIZE, epochs=100),
            optimizer_args=DINOv2AdamWViTArgs(),
            model=vit_tiny__testing(),
=======
            scaling_info=scaling,
            optimizer_args=DINOv2AdamWViTSBArgs(),
            wrapped_model=dummy_vit_model_variant,
        )
        assert args.ibot_separate_head == model_scaling_result.ibot_separate_head
        assert args.bottleneck_dim == model_scaling_result.bottleneck_dim
        assert args.bottleneck_dim_ibot == model_scaling_result.bottleneck_dim_ibot
        assert args.centering == model_scaling_result.centering
        assert args.layerwise_decay == model_scaling_result.layerwise_decay
        assert args.output_dim == scaling_result.output_dim
        assert args.start_teacher_temp == scaling_result.start_teacher_temp
        assert args.end_teacher_temp == scaling_result.end_teacher_temp
        assert (
            args.warmup_teacher_temp_epochs == scaling_result.warmup_teacher_temp_epochs
>>>>>>> ef897cc3
        )
        assert not args.has_auto()<|MERGE_RESOLUTION|>--- conflicted
+++ resolved
@@ -229,25 +229,8 @@
     def test_resolve_auto(self) -> None:
         args = DINOv2Args()
         args.resolve_auto(
-<<<<<<< HEAD
             scaling_info=ScalingInfo(dataset_size=IMAGENET_SIZE, epochs=100),
             optimizer_args=DINOv2AdamWViTArgs(),
-            model=vit_tiny__testing(),
-=======
-            scaling_info=scaling,
-            optimizer_args=DINOv2AdamWViTSBArgs(),
-            wrapped_model=dummy_vit_model_variant,
-        )
-        assert args.ibot_separate_head == model_scaling_result.ibot_separate_head
-        assert args.bottleneck_dim == model_scaling_result.bottleneck_dim
-        assert args.bottleneck_dim_ibot == model_scaling_result.bottleneck_dim_ibot
-        assert args.centering == model_scaling_result.centering
-        assert args.layerwise_decay == model_scaling_result.layerwise_decay
-        assert args.output_dim == scaling_result.output_dim
-        assert args.start_teacher_temp == scaling_result.start_teacher_temp
-        assert args.end_teacher_temp == scaling_result.end_teacher_temp
-        assert (
-            args.warmup_teacher_temp_epochs == scaling_result.warmup_teacher_temp_epochs
->>>>>>> ef897cc3
+            wrapped_model=dummy_vit_model(),
         )
         assert not args.has_auto()