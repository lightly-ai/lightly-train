#
# Copyright (c) Lightly AG and affiliates.
# All rights reserved.
#
# This source code is licensed under the license found in the
# LICENSE file in the root directory of this source tree.
#
from __future__ import annotations

import os
from pathlib import Path
from typing import Iterable, Literal, Sequence

import numpy as np
from numpy.typing import NDArray
from PIL import Image
from PIL.Image import Image as PILImage
from torch import Tensor
from torchvision import io
from torchvision.io import ImageReadMode
from torchvision.transforms.v2 import functional as F

from lightly_train.types import (
    ImageFilename,
    NDArrayBBoxes,
    NDArrayClasses,
    NDArrayImage,
    PathLike,
)


def list_image_files(imgs_and_dirs: Sequence[Path]) -> Iterable[Path]:
    """List image files recursively from the given list of image files and directories.

    Args:
        imgs_and_dirs: A list of (relative or absolute) paths to image files and
            directories that should be scanned for images.

    Returns:
        A list of absolute paths pointing to the image files.
    """
    for img_or_dir in imgs_and_dirs:
        if img_or_dir.is_file() and (
            img_or_dir.suffix.lower() in _pil_supported_image_extensions()
        ):
            yield img_or_dir.resolve()
        elif img_or_dir.is_dir():
            yield from _get_image_filepaths(img_or_dir)
        else:
            raise ValueError(f"Invalid path: {img_or_dir}")


def list_image_filenames(
    *, image_dir: Path | None = None, files: Iterable[Path] | None = None
) -> Iterable[ImageFilename]:
    """List image filenames relative to `image_dir` recursively.

    Args:
        image_dir:
            The root directory to scan for images.

    Returns:
        An iterable of image filenames relative to `image_dir` or absolute paths
        if `files` is provided.
    """
    if (image_dir is not None and files is not None) or (
        image_dir is None and files is None
    ):
        raise ValueError(
            "Either `image_dir` or `files` must be provided, but not both."
        )
    elif files is not None:
        # NOTE(Jonas 06/2025): drop resolve if complains about performance are raised.
        return (ImageFilename(str(fpath.resolve())) for fpath in files)
    elif image_dir is not None:
        return (
            ImageFilename(str(fpath.relative_to(image_dir)))
            for fpath in _get_image_filepaths(image_dir=image_dir)
        )
    else:
        raise ValueError("Either `image_dir` or `files` must be provided.")


def _pil_supported_image_extensions() -> set[str]:
    return {
        ex
        for ex, format in Image.registered_extensions().items()
        if format in Image.OPEN
    }


def _get_image_filepaths(image_dir: Path) -> Iterable[Path]:
    extensions = _pil_supported_image_extensions()
    for root, _, files in os.walk(image_dir, followlinks=True):
        root_path = Path(root)
        for file in files:
            fpath = root_path / file
            if fpath.suffix.lower() in extensions:
                yield fpath


_TORCHVISION_SUPPORTED_IMAGE_EXTENSIONS = {".jpg", ".jpeg", ".png"}


def as_image_tensor(image: PathLike | PILImage | Tensor) -> Tensor:
    """Returns image as (C, H, W) tensor."""
    if isinstance(image, Tensor):
        return image
    elif isinstance(image, PILImage):
        image_tensor: Tensor = F.pil_to_tensor(image)
        return image_tensor
    else:
        return open_image_tensor(Path(image))


def open_image_tensor(image_path: Path) -> Tensor:
    """Returns image as (C, H, W) tensor."""
    image: Tensor
    if image_path.suffix.lower() in _TORCHVISION_SUPPORTED_IMAGE_EXTENSIONS:
        image = io.read_image(str(image_path), mode=ImageReadMode.RGB)
        return image
    else:
        image = F.pil_to_tensor(Image.open(image_path).convert("RGB"))
        return image


def open_image_numpy(
    image_path: Path,
    mode: Literal["RGB", "UNCHANGED", "MASK"] = "RGB",
) -> NDArrayImage:
    """Returns image as (H, W, C) or (H, W) numpy array."""
    image_np: NDArray[np.uint8]
    if image_path.suffix.lower() in _TORCHVISION_SUPPORTED_IMAGE_EXTENSIONS:
        try:
            image_np = _open_image_numpy__with_torch(image_path=image_path, mode=mode)
        except RuntimeError:
            # RuntimeError can happen for truncated images. Fall back to PIL.
            image_np = _open_image_numpy__with_pil(image_path=image_path, mode=mode)
    else:
        image_np = _open_image_numpy__with_pil(image_path=image_path, mode=mode)
    dtype = image_np.dtype
    if np.issubdtype(dtype, np.unsignedinteger) and dtype != np.uint8:
        # Convert uint16, uint32, uint64 to signed integer type because torch has only
        # limited support for these types.
        dtype_str = str(dtype)  # Str in case dtype is not supported on platform.
        target_dtype = {
            "uint16": np.int32,
            "uint32": np.int64,
            "uint64": np.int64,  # int128 is not supported by numpy and torch.
        }[dtype_str]
        image_np = image_np.astype(target_dtype)
    return image_np


<<<<<<< HEAD
def _open_image_numpy__with_torch(
    image_path: Path,
    mode: Literal["RGB", "UNCHANGED", "MASK"] = "RGB",
) -> NDArrayImage:
    image_np: NDArrayImage
    mode_torch = {
        "RGB": ImageReadMode.RGB,
        "UNCHANGED": ImageReadMode.UNCHANGED,
        "MASK": ImageReadMode.UNCHANGED,
    }[mode]
    image_torch = io.read_image(str(image_path), mode=mode_torch)
    image_torch = image_torch.permute(1, 2, 0)
    if image_torch.shape[2] == 1 and mode == "RGB":
        # Convert single-channel grayscale to 3-channel RGB.
        # (H, W, 1) -> (H, W, 3)
        image_torch = image_torch.repeat(1, 1, 3)
    if image_torch.shape[2] == 1 and mode == "MASK":
        # Squeeze channel dimension for single-channel masks.
        # (H, W, 1) -> (H, W)
        image_torch = image_torch.squeeze(2)
    image_np = image_torch.numpy()
    return image_np


def _open_image_numpy__with_pil(
    image_path: Path,
    mode: Literal["RGB", "UNCHANGED", "MASK"] = "RGB",
) -> NDArrayImage:
    image_np: NDArrayImage
    convert_mode = {
        "RGB": "RGB",
        "UNCHANGED": None,
        "MASK": None,
    }[mode]
    image = Image.open(image_path)
    if convert_mode is not None:
        image = image.convert(convert_mode)
    image_np = np.array(image)
    return image_np
=======
def open_yolo_label_numpy(label_path: Path) -> tuple[NDArrayBBoxes, NDArrayClasses]:
    """Open a YOLO label file and return the bounding boxes and classes as numpy arrays."""
    bboxes = []
    classes = []
    with open(label_path, "r") as f:
        for line in f.readlines():
            line = line.strip()
            # Skip empty lines.
            if not line:
                continue
            class_id, x_center, y_center, width, height = (
                float(x) for x in line.split()
            )
            bboxes.append([x_center, y_center, width, height])
            classes.append(int(class_id))
    return np.array(bboxes, dtype=np.float64), np.array(classes, dtype=np.int64)
>>>>>>> 0f3e02d2
<|MERGE_RESOLUTION|>--- conflicted
+++ resolved
@@ -152,7 +152,6 @@
     return image_np
 
 
-<<<<<<< HEAD
 def _open_image_numpy__with_torch(
     image_path: Path,
     mode: Literal["RGB", "UNCHANGED", "MASK"] = "RGB",
@@ -192,7 +191,8 @@
         image = image.convert(convert_mode)
     image_np = np.array(image)
     return image_np
-=======
+
+
 def open_yolo_label_numpy(label_path: Path) -> tuple[NDArrayBBoxes, NDArrayClasses]:
     """Open a YOLO label file and return the bounding boxes and classes as numpy arrays."""
     bboxes = []
@@ -208,5 +208,4 @@
             )
             bboxes.append([x_center, y_center, width, height])
             classes.append(int(class_id))
-    return np.array(bboxes, dtype=np.float64), np.array(classes, dtype=np.int64)
->>>>>>> 0f3e02d2
+    return np.array(bboxes, dtype=np.float64), np.array(classes, dtype=np.int64)