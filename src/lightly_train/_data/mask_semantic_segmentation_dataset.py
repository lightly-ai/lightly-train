#
# Copyright (c) Lightly AG and affiliates.
# All rights reserved.
#
# This source code is licensed under the license found in the
# LICENSE file in the root directory of this source tree.
#
from __future__ import annotations

from collections.abc import Sequence
from pathlib import Path
from typing import Any, ClassVar, Dict, Iterable, Union

import numpy as np
import torch
from pydantic import AliasChoices, Field, TypeAdapter, field_validator
from torch import Tensor

from lightly_train._configs.config import PydanticConfig
from lightly_train._data import file_helpers, label_helpers
from lightly_train._data.file_helpers import ImageMode
from lightly_train._data.task_batch_collation import (
    BaseCollateFunction,
    MaskSemanticSegmentationCollateFunction,
)
from lightly_train._data.task_data_args import TaskDataArgs
from lightly_train._data.task_dataset import TaskDataset, TaskDatasetArgs
from lightly_train._env import Env
from lightly_train._transforms.semantic_segmentation_transform import (
    SemanticSegmentationTransform,
    SemanticSegmentationTransformArgs,
)
from lightly_train.types import (
    BinaryMasksDict,
    MaskSemanticSegmentationDatasetItem,
    NDArrayImage,
    PathLike,
)


class SingleChannelClassInfo(PydanticConfig):
    name: str
    labels: set[int] = Field(
        validation_alias=AliasChoices("labels", "values"),
        serialization_alias="labels",
        strict=False,
    )


class MultiChannelClassInfo(PydanticConfig):
    name: str
    labels: set[tuple[int, ...]] = Field(
        validation_alias=AliasChoices("labels", "values"),
        serialization_alias="labels",
        strict=False,
    )


ClassInfo = Union[MultiChannelClassInfo, SingleChannelClassInfo]


class MaskSemanticSegmentationDataset(TaskDataset):
    # Narrow the type of dataset_args.
    dataset_args: MaskSemanticSegmentationDatasetArgs

    batch_collate_fn_cls: ClassVar[type[BaseCollateFunction]] = (
        MaskSemanticSegmentationCollateFunction
    )

    def __init__(
        self,
        dataset_args: MaskSemanticSegmentationDatasetArgs,
        image_info: Sequence[dict[str, str]],
        transform: SemanticSegmentationTransform,
    ):
        super().__init__(
            transform=transform, dataset_args=dataset_args, image_info=image_info
        )
<<<<<<< HEAD
=======

>>>>>>> 82ccb8a8
        self.ignore_index = dataset_args.ignore_index

        # Get the class mapping.
        self.class_id_to_internal_class_id = (
            label_helpers.get_class_id_to_internal_class_id_mapping(
                class_ids=self.dataset_args.classes.keys(),
                ignore_classes=self.dataset_args.ignore_classes,
            )
        )
        self.valid_classes = torch.tensor(
            list(self.class_id_to_internal_class_id.keys())
        )

        transform_args = transform.transform_args
        assert isinstance(transform_args, SemanticSegmentationTransformArgs)

        image_mode = (
            None
            if Env.LIGHTLY_TRAIN_IMAGE_MODE.value is None
            else ImageMode(Env.LIGHTLY_TRAIN_IMAGE_MODE.value)
        )
        if image_mode is None:
            image_mode = (
                ImageMode.RGB
                if transform_args.num_channels == 3
                else ImageMode.UNCHANGED
            )

        if image_mode not in (ImageMode.RGB, ImageMode.UNCHANGED):
            raise ValueError(
                f"Invalid image mode: '{image_mode}'. "
                f"Supported modes are '{[ImageMode.RGB.value, ImageMode.UNCHANGED.value]}'."
            )
        self.image_mode = image_mode

    def is_mask_valid(self, mask: Tensor) -> bool:
        # Check if at least one value in the mask is in the valid classes.
        unique_classes: Tensor = mask.unique()  # type: ignore[no-untyped-call]
        return bool(torch.isin(unique_classes, self.valid_classes).any())

    def get_binary_masks(self, mask: Tensor) -> BinaryMasksDict:
        # This follows logic from:
        # https://github.com/tue-mps/eomt/blob/716cbd562366b9746804579b48b866da487d9485/datasets/ade20k_semantic.py#L47-L48

        img_masks = []
        img_labels = []
        class_ids = mask.unique().tolist()  # type: ignore[no-untyped-call]

        # Iterate over the labels present in the mask.
        for class_id in class_ids:
            # Check if the class id is the valid classes.
            if class_id not in self.class_id_to_internal_class_id:
                continue

            # Create binary mask for the class.
            img_masks.append(mask == class_id)

            # Store the class label.
            img_labels.append(self.class_id_to_internal_class_id[class_id])

        binary_masks: BinaryMasksDict = {
            "masks": (
                torch.stack(img_masks)
                if img_masks
                else mask.new_zeros(size=(0, *mask.shape), dtype=torch.bool)
            ),
            "labels": mask.new_tensor(img_labels, dtype=torch.long),
        }
        return binary_masks

    def map_class_id_to_internal_class_id(self, mask: torch.Tensor) -> torch.Tensor:
        # Map only non-ignored pixels through the LUT and keep ignored pixels untouched.
        # NOTE: this relies on the fact that all `old_class`es are non-negative.
        ignore = mask == self.ignore_index
        valid = ~ignore

        if ignore.all():
            return mask  # entire mask is ignore; nothing to remap

        max_class = int(mask[valid].max().item())
        lut = mask.new_full((max_class + 1,), self.ignore_index, dtype=torch.long)

        # Fill in valid mappings
        for old_class, new_class in self.class_id_to_internal_class_id.items():
            if old_class <= max_class:
                lut[old_class] = new_class

        mask = mask.to(torch.long)
        mask[valid] = lut[mask[valid]]

        return mask

    def map_mask_labels_to_class_ids(
        self,
        mask_with_labels: NDArrayImage,
    ) -> NDArrayImage:
        class_infos = self.dataset_args.classes
        # Always compare against a 3D mask: expand (H, W) -> (H, W, 1)
        mask_with_labels = (
            mask_with_labels
            if mask_with_labels.ndim == 3
            else mask_with_labels[:, :, np.newaxis]
        )
        # Initialize output single-channel mask with ignore_index
        mask_with_class_ids = np.full(
            mask_with_labels.shape[:2], self.ignore_index, dtype=np.int_
        )

        # Map labels (ints or tuples) to class ids
        for class_id, class_info in class_infos.items():
            for label in class_info.labels:
                # Normalize integer labels to 1-tuple for broadcasting with (H, W, 1)
                label_tuple = (label,) if isinstance(label, np.int_) else label
                # Find pixels that match this value across channels
                label_mask = np.all(mask_with_labels == label_tuple, axis=2)
                # Assign class_id to matching pixels
                mask_with_class_ids[label_mask] = class_id

        return mask_with_class_ids

    def __getitem__(self, index: int) -> MaskSemanticSegmentationDatasetItem:
        row = self.image_info[index]

        image_path = row["image_filepaths"]
        mask_path = row["mask_filepaths"]

        # Load the image and the mask.
        image = file_helpers.open_image_numpy(
            image_path=Path(image_path), mode=self.image_mode
        )
        mask = file_helpers.open_image_numpy(
            image_path=Path(mask_path), mode=ImageMode.MASK
        )

        # Verify that the mask and the image have the same shape.
        if image.shape[:2] != mask.shape[:2]:
            raise ValueError(
                f"Shape mismatch: image (height, width) is {image.shape[:2]} while mask (height, width) is {mask.shape[:2]}."
            )

        # Local alias to enable type narrowing with TypeGuard
        classes = self.dataset_args.classes

        # Check that if the mask is multi-channel, then the class info must be MultiChannelClassInfo
        if len(mask.shape) == 3:
            if not all(
                isinstance(class_info, MultiChannelClassInfo)
                for class_info in classes.values()
            ):
                raise ValueError(
                    "Expected tuple labels specified in `classes` for multi-channel masks but got single-channel integer labels. "
                    "For multi-channel masks, you have to specify the tuple label value of the pixels that correspond to each class id.\n\n"
                    "The tuple labels must be provided as a list of tuples to `labels`:\n"
                    "classes = {\n"
                    "  0: {'name': 'background', 'labels': [(0, 0, 0)]},\n"
                    "  1: {'name': 'road', 'labels': [(0, 128, 128)]}\n"
                    "}\n\n"
                    "classes = {\n"
                    "  0: {'name': 'background', 'labels': [(0, 0, 0), (255, 255, 255)]},\n"
                    "  1: {'name': 'road', 'labels': [(0, 128, 128), (64, 64, 64)]}\n"
                    "}\n\n"
                    "Note: the key `values` is still accepted as an alias for `labels` for backward compatibility."
                )

        # Map mask labels (single- or multi-channel) to single channel class ids
        mask = self.map_mask_labels_to_class_ids(mask)

        # Try to find an augmentation that contains a valid mask. This increases the
        # probability for a good training signal. If no valid mask is found we still
        # return the last transformed mask and proceed with training.
        for _ in range(20):
            # (H, W, C) -> (C, H, W)
            transformed = self.transform({"image": image, "mask": mask})
            if self.is_mask_valid(transformed["mask"]):
                break

        # Get binary masks.
        # TODO(Thomas, 07/25): Make this optional.
        binary_masks = self.get_binary_masks(transformed["mask"])

        # Mark pixels to ignore in the masks.
        # TODO(Thomas, 07/25): Make this optional.
        transformed_mask = self.map_class_id_to_internal_class_id(transformed["mask"])

        return {
            "image_path": str(image_path),  # Str for torch dataloader compatibility.
            "image": transformed["image"],
            "mask": transformed_mask,
            "binary_masks": binary_masks,
        }


class MaskSemanticSegmentationDatasetArgs(TaskDatasetArgs):
    image_dir: Path
    mask_dir_or_file: str
    classes: dict[int, ClassInfo]
    # Disable strict to allow pydantic to convert lists/tuples to sets.
    ignore_classes: set[int] | None = Field(default=None, strict=False)
    ignore_index: int

    def list_image_info(self) -> Iterable[dict[str, str]]:
        mask_dir = Path(self.mask_dir_or_file)
        is_mask_dir = mask_dir.is_dir()
        for image_filename in file_helpers.list_image_filenames_from_dir(
            image_dir=self.image_dir
        ):
            image_filepath = self.image_dir / image_filename
            if is_mask_dir:
                mask_filepath = (mask_dir / image_filename).with_suffix(".png")
            else:
                mask_filepath = Path(
                    self.mask_dir_or_file.format(image_path=image_filepath)
                )

            if mask_filepath.exists():
                yield {
                    "image_filepaths": str(image_filepath),
                    "mask_filepaths": str(mask_filepath),
                }

    @staticmethod
    def get_dataset_cls() -> type[MaskSemanticSegmentationDataset]:
        return MaskSemanticSegmentationDataset


class SplitArgs(PydanticConfig):
    images: PathLike
    masks: PathLike


class MaskSemanticSegmentationDataArgs(TaskDataArgs):
    ignore_index: ClassVar[int] = -100
    train: SplitArgs
    val: SplitArgs
    classes: dict[int, ClassInfo]
    ignore_classes: set[int] | None = Field(default=None, strict=False)

    def train_imgs_path(self) -> Path:
        return Path(self.train.images)

    def val_imgs_path(self) -> Path:
        return Path(self.val.images)

    @field_validator("classes", mode="before")
    @classmethod
    def validate_classes(
        cls, classes: dict[int, str | dict[str, Any]]
    ) -> dict[int, ClassInfo]:
        classes_validated = TypeAdapter(
            Dict[int, Union[str, SingleChannelClassInfo, MultiChannelClassInfo]]
        ).validate_python(classes)

        # Convert to ClassInfo objects and perform consistency checks.
        class_infos: dict[int, ClassInfo] = {}
        class_types: set[type] = set()
        class_labels: set[int | tuple[int, ...]] = set()

        for class_id, class_info in classes_validated.items():
            if isinstance(class_info, str):
                class_info = SingleChannelClassInfo(name=class_info, labels={class_id})

            # Check for inconsistent class types early
            class_types.add(type(class_info))
            if len(class_types) > 1:
                raise ValueError(
                    "Invalid class mapping: mixed class types detected. "
                    "All labels must be consistently either integers for single-channel masks or tuples for multi-channel masks. Mixed types are not allowed.\n\n"
                    "INCORRECT (mixed integers and tuples):\n"
                    "classes = {\n"
                    "  0: {'name': 'background', 'labels': [0, 1, 2]},\n"
                    "  1: {'name': 'road', 'labels': [(0, 0, 0), (128, 128, 128)]}  # <- mixed types\n"
                    "}\n\n"
                    "CORRECT (use only integers):\n"
                    "classes = {\n"
                    "  0: {'name': 'background', 'labels': [0, 1, 2]},\n"
                    "  1: {'name': 'road', 'labels': [3, 4, 5]}\n"
                    "}\n\n"
                    "CORRECT (use only tuples):\n"
                    "classes = {\n"
                    "  0: {'name': 'background', 'labels': [(0, 0, 0), (255, 255, 255)]},\n"
                    "  1: {'name': 'road', 'labels': [(128, 128, 128), (64, 64, 64)]}\n"
                    "}\n\n"
                    "Note: the key `values` is still accepted as an alias for `labels` for backward compatibility."
                )

            for label in class_info.labels:
                # Check for multiple labels across different class mappings
                if label in class_labels:
                    if isinstance(class_info, SingleChannelClassInfo):
                        raise ValueError(
                            f"Invalid class mapping: integer label {label} appears in multiple class definitions. "
                            "Each integer label in the single-channel masks can only be mapped to one class id.\n\n"
                            f"INCORRECT (integer label {label} is duplicated):\n"
                            "classes = {{\n"
                            "  0: {{'name': 'background', 'labels': [0, 1, 2]}},\n"
                            "  1: {{'name': 'road', 'labels': [0, 3, 4]}}  # <- integer label 0 conflict with class id 0\n"
                            "}}\n\n"
                            "CORRECT (each integer label belongs to only one class id):\n"
                            "classes = {{\n"
                            "  0: {{'name': 'background', 'labels': [0, 1, 2]}},\n"
                            "  1: {{'name': 'road', 'labels': [3, 4, 5]}}  # <- unique integer labels\n"
                            "}}\n\n"
                            "Note: you can also use the key `values` as an alias for `labels`."
                        )
                    else:
                        raise ValueError(
                            f"Invalid class mapping: tuple label {label} appears in multiple class definitions. "
                            "Each tuple label in the multi-channel masks can only be mapped to one class id.\n\n"
                            f"INCORRECT (tuple label {label} is duplicated):\n"
                            "classes = {{\n"
                            "  0: {{'name': 'background', 'labels': [(0, 0, 0), (255, 255, 255)]}},\n"
                            "  1: {{'name': 'road', 'labels': [(0, 0, 0), (128, 128, 128)]}}  # <- tuple label (0, 0, 0) conflict with class id 0\n"
                            "}}\n\n"
                            "CORRECT (each tuple label belongs to only one class id):\n"
                            "classes = {{\n"
                            "  0: {{'name': 'background', 'labels': [(0, 0, 0), (255, 255, 255)]}},\n"
                            "  1: {{'name': 'road', 'labels': [(128, 128, 128), (64, 64, 64)]}}  # <- unique tuple labels\n"
                            "}}\n\n"
                            "Note: the key `values` is still accepted as an alias for `labels`."
                        )
                class_labels.add(label)

            class_infos[class_id] = class_info

        return class_infos

    @property
    def included_classes(self) -> dict[int, str]:
        """Returns classes (AFTER mapping) that are not ignored with the name."""
        ignore_classes = set() if self.ignore_classes is None else self.ignore_classes

        result = {}
        for class_id, class_info in self.classes.items():
            if class_id not in ignore_classes:
                result[class_id] = class_info.name

        return result

    @property
    def num_included_classes(self) -> int:
        return len(self.included_classes)

    # NOTE(Guarin, 07/25): The interface with below methods is experimental. Not yet
    # sure if this makes sense to have in data args.

    def get_train_args(
        self,
    ) -> MaskSemanticSegmentationDatasetArgs:
        return MaskSemanticSegmentationDatasetArgs(
            image_dir=Path(self.train.images),
            mask_dir_or_file=str(self.train.masks),
            classes=self.classes,
            ignore_classes=self.ignore_classes,
            ignore_index=self.ignore_index,
        )

    def get_val_args(
        self,
    ) -> MaskSemanticSegmentationDatasetArgs:
        return MaskSemanticSegmentationDatasetArgs(
            image_dir=Path(self.val.images),
            mask_dir_or_file=str(self.val.masks),
            classes=self.classes,
            ignore_classes=self.ignore_classes,
            ignore_index=self.ignore_index,
        )<|MERGE_RESOLUTION|>--- conflicted
+++ resolved
@@ -76,10 +76,6 @@
         super().__init__(
             transform=transform, dataset_args=dataset_args, image_info=image_info
         )
-<<<<<<< HEAD
-=======
-
->>>>>>> 82ccb8a8
         self.ignore_index = dataset_args.ignore_index
 
         # Get the class mapping.
