--- conflicted
+++ resolved
@@ -9,11 +9,8 @@
 
 from collections.abc import Iterable, Sequence
 from pathlib import Path
-<<<<<<< HEAD
 from typing import Literal
-=======
 from typing import ClassVar
->>>>>>> 84f9a3b6
 
 import numpy as np
 import torch
