--- conflicted
+++ resolved
@@ -60,13 +60,10 @@
 
 
 class MaskSemanticSegmentationDataset(TaskDataset):
-<<<<<<< HEAD
-=======
     batch_collate_fn_cls: ClassVar[type[BaseCollateFunction]] = (
         MaskSemanticSegmentationCollateFunction
     )
 
->>>>>>> d046fc0c
     def __init__(
         self,
         dataset_args: MaskSemanticSegmentationDatasetArgs,
