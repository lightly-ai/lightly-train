#
# Copyright (c) Lightly AG and affiliates.
# All rights reserved.
#
# This source code is licensed under the license found in the
# LICENSE file in the root directory of this source tree.
#
from __future__ import annotations

from collections.abc import Sequence
from pathlib import Path
from typing import ClassVar, Dict, Iterable, Union

import torch
from pydantic import Field, TypeAdapter, field_validator
from torch import Tensor
from torch.utils.data import Dataset

from lightly_train._configs.config import PydanticConfig
from lightly_train._data import file_helpers
from lightly_train._data.file_helpers import ImageMode
from lightly_train._data.task_data_args import TaskDataArgs
from lightly_train._env import Env
from lightly_train._transforms.semantic_segmentation_transform import (
    SemanticSegmentationTransform,
    SemanticSegmentationTransformArgs,
)
from lightly_train.types import (
    BinaryMasksDict,
    MaskSemanticSegmentationDatasetItem,
    PathLike,
)


class ClassInfo(PydanticConfig):
    name: str
    values: set[int] = Field(strict=False)


class MaskSemanticSegmentationDataset(Dataset[MaskSemanticSegmentationDatasetItem]):
    def __init__(
        self,
        dataset_args: MaskSemanticSegmentationDatasetArgs,
<<<<<<< HEAD
        image_filenames: Sequence[ImageFilename],
        transform: SemanticSegmentationTransform,
=======
        image_info: Sequence[dict[str, str]],
        transform: TaskTransform,
>>>>>>> 81a56aad
    ):
        self.args = dataset_args
        self.filepaths = image_info
        self.transform = transform
        self.ignore_index = dataset_args.ignore_index

        # Get the class mapping.
        self.class_mapping = self.get_class_mapping()
        self.valid_classes = torch.tensor(list(self.class_mapping.keys()))

        transform_args = transform.transform_args
        assert isinstance(transform_args, SemanticSegmentationTransformArgs)

        image_mode = (
            None
            if Env.LIGHTLY_TRAIN_IMAGE_MODE.value is None
            else ImageMode(Env.LIGHTLY_TRAIN_IMAGE_MODE.value)
        )
        if image_mode is None:
            image_mode = (
                ImageMode.RGB
                if transform_args.num_channels == 3
                else ImageMode.UNCHANGED
            )

        if image_mode not in (ImageMode.RGB, ImageMode.UNCHANGED):
            raise ValueError(
                f"Invalid image mode: '{image_mode}'. "
                f"Supported modes are '{[ImageMode.RGB.value, ImageMode.UNCHANGED.value]}'."
            )
        self.image_mode = image_mode

    def is_mask_valid(self, mask: Tensor) -> bool:
        # Check if at least one value in the mask is in the valid classes.
        unique_classes: Tensor = mask.unique()  # type: ignore[no-untyped-call]
        return bool(torch.isin(unique_classes, self.valid_classes).any())

    def get_class_mapping(self) -> dict[int, int]:
        ignore_classes = self.args.ignore_classes or set()
        return {
            class_id: i
            for i, class_id in enumerate(
                class_id
                for class_id in self.args.classes.keys()
                if class_id not in ignore_classes
            )
        }

    def __len__(self) -> int:
        return len(self.filepaths)

    def get_binary_masks(self, mask: Tensor) -> BinaryMasksDict:
        # This follows logic from:
        # https://github.com/tue-mps/eomt/blob/716cbd562366b9746804579b48b866da487d9485/datasets/ade20k_semantic.py#L47-L48

        img_masks = []
        img_labels = []
        class_ids = mask.unique().tolist()  # type: ignore[no-untyped-call]

        # Iterate over the labels present in the mask.
        for class_id in class_ids:
            # Check if the class id is the valid classes.
            if class_id not in self.class_mapping:
                continue

            # Create binary mask for the class.
            img_masks.append(mask == class_id)

            # Store the class label.
            img_labels.append(self.class_mapping[class_id])

        binary_masks: BinaryMasksDict = {
            "masks": (
                torch.stack(img_masks)
                if img_masks
                else mask.new_zeros(size=(0, *mask.shape), dtype=torch.bool)
            ),
            "labels": mask.new_tensor(img_labels, dtype=torch.long),
        }
        return binary_masks

    def remap_mask(self, mask: torch.Tensor) -> torch.Tensor:
        # Create a lookup table initialized with ignore_index
        max_class = int(mask.max().item())
        lut = mask.new_full((max_class + 1,), self.ignore_index, dtype=torch.long)

        # Fill in valid mappings
        for old_class, new_class in self.class_mapping.items():
            if old_class <= max_class:
                lut[old_class] = new_class

        # Use LUT to remap efficiently
        return lut[mask.to(torch.long)]

    def __getitem__(self, index: int) -> MaskSemanticSegmentationDatasetItem:
        row = self.filepaths[index]

        image_path = row["image_filepaths"]
        mask_path = row["mask_filepaths"]

        # Load the image and the mask.
        image = file_helpers.open_image_numpy(
            image_path=Path(image_path), mode=self.image_mode
        )
        mask = file_helpers.open_image_numpy(
            image_path=Path(mask_path), mode=ImageMode.MASK
        )

        # Verify that the mask and the image have the same shape.
        assert image.shape[:2] == mask.shape, (
            f"Shape mismatch: image shape is {image.shape[:2]} while mask shape is {mask.shape}."
        )

        # Try to find an augmentation that contains a valid mask. This increases the
        # probability for a good training signal. If no valid mask is found we still
        # return the last transformed mask and proceed with training.
        for _ in range(20):
            # (H, W, C) -> (C, H, W)
            transformed = self.transform({"image": image, "mask": mask})
            if self.is_mask_valid(transformed["mask"]):
                break

        # Get binary masks.
        # TODO(Thomas, 07/25): Make this optional.
        binary_masks = self.get_binary_masks(transformed["mask"])

        # Mark pixels to ignore in the masks.
        # TODO(Thomas, 07/25): Make this optional.
        transformed_mask = transformed["mask"]
        transformed_mask = self.remap_mask(transformed_mask)

        return {
            "image_path": str(image_path),  # Str for torch dataloader compatibility.
            "image": transformed["image"],
            "mask": transformed_mask,
            "binary_masks": binary_masks,
        }


class MaskSemanticSegmentationDatasetArgs(PydanticConfig):
    image_dir: Path
    mask_dir_or_file: str
    classes: dict[int, ClassInfo]
    # Disable strict to allow pydantic to convert lists/tuples to sets.
    ignore_classes: set[int] | None = Field(default=None, strict=False)
    ignore_index: int

    def list_image_info(self) -> Iterable[dict[str, str]]:
        is_mask_dir = Path(self.mask_dir_or_file).is_dir()
        for image_filepath in file_helpers.list_image_files(
            imgs_and_dirs=[self.image_dir]
        ):
            if is_mask_dir:
                mask_filepath = self.mask_dir_or_file / image_filepath.relative_to(
                    self.image_dir
                ).with_suffix(".png")
            else:
                mask_filepath = Path(
                    self.mask_dir_or_file.format(
                        image_path=image_filepath,
                    )
                )

            if mask_filepath.exists():
                yield {
                    "image_filepaths": str(image_filepath),
                    "mask_filepaths": str(mask_filepath),
                }

    @staticmethod
    def get_dataset_cls() -> type[MaskSemanticSegmentationDataset]:
        return MaskSemanticSegmentationDataset


class SplitArgs(PydanticConfig):
    images: PathLike
    masks: PathLike


class MaskSemanticSegmentationDataArgs(TaskDataArgs):
    ignore_index: ClassVar[int] = -100
    train: SplitArgs
    val: SplitArgs
    classes: dict[int, ClassInfo]
    ignore_classes: set[int] | None = Field(default=None, strict=False)

    @field_validator("classes", mode="before")
    @classmethod
    def validate_classes(
        cls, classes: dict[int, str | dict[str, str | Sequence[int]]]
    ) -> dict[int, ClassInfo]:
        # Let Pydantic validate the structure and types
        classes_validated = TypeAdapter(
            Dict[int, Union[str, ClassInfo]]
        ).validate_python(classes)

        # Convert to ClassInfo objects
        class_infos: dict[int, ClassInfo] = {}
        for class_id, class_info in classes_validated.items():
            if isinstance(class_info, str):
                class_infos[class_id] = ClassInfo(name=class_info, values={class_id})
            else:
                class_infos[class_id] = class_info

        # Check the class mappings for validity.
        class_values: set[int] = set()

        for class_id, class_info in class_infos.items():
            for value in class_info.values:
                # Check for multiple values across different class mappings
                if value in class_values:
                    raise ValueError(
                        f"Invalid class mapping: Class {value} appears in multiple class definitions. "
                        f"Each old class value can only mapped to one new class.\n\n"
                        f"INCORRECT (class {value} is duplicated):\n"
                        f"classes = {{\n"
                        f"  255: {{'name': 'background-255', 'values': [0, 1, 2]}},\n"
                        f"  254: {{'name': 'background-254', 'values': [0, 1, 2]}}  # <- class [0, 1, 2] conflict with class 255\n"
                        f"}}\n\n"
                        f"CORRECT (each set of class values belongs to only one class):\n"
                        f"classes = {{\n"
                        f"  255: {{'name': 'background-255', 'values': [0, 1, 2]}},\n"
                        f"  254: {{'name': 'background-254', 'values': [3, 4, 5]}}  # <- unique values\n"
                        f"}}"
                    )
                class_values.add(value)

        return class_infos

    @property
    def included_classes(self) -> dict[int, str]:
        """Returns classes (AFTER mapping) that are not ignored with the name."""
        ignore_classes = set() if self.ignore_classes is None else self.ignore_classes

        result = {}
        for class_id, class_info in self.classes.items():
            if class_id not in ignore_classes:
                result[class_id] = class_info.name

        return result

    @property
    def num_included_classes(self) -> int:
        return len(self.included_classes)

    # NOTE(Guarin, 07/25): The interface with below methods is experimental. Not yet
    # sure if this makes sense to have in data args.
    def get_train_args(
        self,
    ) -> MaskSemanticSegmentationDatasetArgs:
        return MaskSemanticSegmentationDatasetArgs(
            image_dir=Path(self.train.images),
            mask_dir_or_file=str(self.train.masks),
            classes=self.classes,
            ignore_classes=self.ignore_classes,
            ignore_index=self.ignore_index,
        )

    def get_val_args(
        self,
    ) -> MaskSemanticSegmentationDatasetArgs:
        return MaskSemanticSegmentationDatasetArgs(
            image_dir=Path(self.val.images),
            mask_dir_or_file=str(self.val.masks),
            classes=self.classes,
            ignore_classes=self.ignore_classes,
            ignore_index=self.ignore_index,
        )<|MERGE_RESOLUTION|>--- conflicted
+++ resolved
@@ -41,13 +41,8 @@
     def __init__(
         self,
         dataset_args: MaskSemanticSegmentationDatasetArgs,
-<<<<<<< HEAD
-        image_filenames: Sequence[ImageFilename],
+        image_info: Sequence[dict[str, str]],
         transform: SemanticSegmentationTransform,
-=======
-        image_info: Sequence[dict[str, str]],
-        transform: TaskTransform,
->>>>>>> 81a56aad
     ):
         self.args = dataset_args
         self.filepaths = image_info
