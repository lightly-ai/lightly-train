--- conflicted
+++ resolved
@@ -48,27 +48,6 @@
         local_path=None,
     ),
     # Tiny models
-<<<<<<< HEAD
-    "vitt16": _DINOv3ModelInfo(
-        builder=backbones.dinov3_vitt16,
-        default_weights="https://lightly-train-checkpoints.s3.us-east-1.amazonaws.com/dinov3/dinov3_vitt16_distillationv2.pth",
-        local_path="dinov3_vitt16_distillationv2.pth",
-    ),
-    "vitt16plus": _DINOv3ModelInfo(
-        builder=backbones.dinov3_vitt16plus,
-        default_weights="https://lightly-train-checkpoints.s3.us-east-1.amazonaws.com/dinov3/dinov3_vitt16plus_distillationv2.pth",
-        local_path="dinov3_vitt16plus_distillationv2.pth",
-    ),
-    "vitt16-distillationv1": _DINOv3ModelInfo(
-        builder=backbones.dinov3_vitt16,
-        default_weights="https://lightly-train-checkpoints.s3.us-east-1.amazonaws.com/dinov3/dinov3_vitt16_distillationv1.pth",
-        local_path="dinov3_vitt16_distillationv1.pth",
-    ),
-    "vitt16plus-distillationv1": _DINOv3ModelInfo(
-        builder=backbones.dinov3_vitt16plus,
-        default_weights="https://lightly-train-checkpoints.s3.us-east-1.amazonaws.com/dinov3/dinov3_vitt16plus_distillationv1.pth",
-        local_path="dinov3_vitt16plus_distillationv1.pth",
-=======
     # Setting pretrained to False is sufficient (weights argument is ignored).
     "vitt16-notpretrained": _DINOv3ModelInfo(
         builder=functools.partial(backbones.dinov3_vitt16, pretrained=False),
@@ -79,7 +58,6 @@
         builder=functools.partial(backbones.dinov3_vitt16plus, pretrained=False),
         default_weights=None,
         local_path=None,
->>>>>>> f5025bfc
     ),
     "vitt16": _DINOv3ModelInfo(
         builder=backbones.dinov3_vitt16,
