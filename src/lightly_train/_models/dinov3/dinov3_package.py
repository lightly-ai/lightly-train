--- conflicted
+++ resolved
@@ -85,12 +85,11 @@
 
     @classmethod
     def get_model(
-<<<<<<< HEAD
         cls,
         model_name: str,
         num_input_channels: int = 3,
         model_args: dict[str, Any] | None = None,
-    ) -> DinoVisionTransformer:
+    ) -> DinoVisionTransformer | ConvNeXt:
         """
         Get a DINOv3 ViT model by name. Here the student version is build.
         """
@@ -98,16 +97,7 @@
         if model_args is not None:
             args.update(model_args)
         model = MODEL_NAME_TO_GETTER[model_name](**args)
-        assert isinstance(model, DinoVisionTransformer)
-=======
-        cls, model_name: str, model_args: dict[str, Any] | None = None
-    ) -> DinoVisionTransformer | ConvNeXt:
-        """
-        Get a DINOv3 ViT model by name. Here the student version is build.
-        """
-        model_args = {} if model_args is None else model_args
-        model = MODEL_NAME_TO_GETTER[model_name](**model_args)
->>>>>>> c6edb83c
+        assert isinstance(model, (DinoVisionTransformer, ConvNeXt))
         return model
 
     @classmethod
