--- conflicted
+++ resolved
@@ -37,40 +37,6 @@
 logger = logging.getLogger(__name__)
 
 
-<<<<<<< HEAD
-def updated_cfg_to_match_pretrained(
-    cfg: DictConfig, cfg_pretrained: DictConfig | None
-) -> DictConfig:
-    """
-    The train config is not compatible with the pretrained config. Hence, we need to
-    update the train config to match the pretrained config.
-    """
-    if cfg_pretrained is None:
-        return cfg
-    cfg.student.ffn_layer = cfg_pretrained.student.ffn_layer
-    cfg.student.block_chunks = cfg_pretrained.student.block_chunks
-    return cfg
-
-
-def get_pretrained_cfg_and_url(model_name: str) -> tuple[DictConfig | None, str]:
-    # check if model_name has _pretrain suffix
-    if not model_name.endswith("_pretrain"):
-        model_name_pretrained = model_name + "_pretrain"
-
-    if model_name_pretrained not in VIT_MODELS:
-        logger.warning(
-            f"Model {model_name_pretrained} does not have a pretrained version."
-            "The non pretrained version will be used."
-        )
-        return None, ""
-    model_pretrained_info = VIT_MODELS[model_name_pretrained]
-    config_path_pretrained = get_config_path(model_pretrained_info["config"])
-    cfg_pretrained = load_and_merge_config(str(config_path_pretrained))
-    return cfg_pretrained, model_pretrained_info["url"]
-
-
-=======
->>>>>>> 693c6b59
 class DINOv2ViTPackage(Package):
     name = "dinov2_vit"
 
@@ -100,17 +66,7 @@
         # Get the model cfg
         config_path = get_config_path(VIT_MODELS[model_name]["config"])
         cfg = load_and_merge_config(str(config_path))
-        url = VIT_MODELS[model_name]["url"]
 
-<<<<<<< HEAD
-        if load_pretrained and not model_name.endswith("_pretrain"):
-            # In this situation, the train config is partially overwritten by the pretrained config
-            # to ensure that the model is compatible with the pretrained weights.
-            cfg_pretrained, url = get_pretrained_cfg_and_url(model_name)
-            updated_cfg_to_match_pretrained(cfg, cfg_pretrained)
-
-=======
->>>>>>> 693c6b59
         # Build the model using the cfg
         model_builders = {
             "vit_small": vits.vit_small,
