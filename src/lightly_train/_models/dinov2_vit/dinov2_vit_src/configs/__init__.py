--- conflicted
+++ resolved
@@ -12,10 +12,6 @@
 from __future__ import annotations
 
 import pathlib
-<<<<<<< HEAD
-from typing import NotRequired, TypedDict
-=======
->>>>>>> 135ad48c
 
 from omegaconf import OmegaConf
 from typing_extensions import NotRequired, TypedDict
