#
# Copyright (c) Lightly AG and affiliates.
# All rights reserved.
#
# This source code is licensed under the license found in the
# LICENSE file in the root directory of this source tree.
#
from __future__ import annotations

import contextlib
import hashlib
import json
import logging
import os
import tempfile
import time
import warnings
from enum import Enum
from pathlib import Path
from typing import Any, Generator, Iterable, Literal, Sequence

import torch
from pytorch_lightning.accelerators.accelerator import Accelerator
from pytorch_lightning.accelerators.cpu import CPUAccelerator
from pytorch_lightning.accelerators.cuda import CUDAAccelerator
from pytorch_lightning.accelerators.mps import MPSAccelerator
from pytorch_lightning.strategies.strategy import Strategy
from torch.nn import Module
from torch.utils.data import Dataset

from lightly_train._commands import _lightning_rank_zero
from lightly_train._data import image_dataset
from lightly_train._data._serialize import memory_mapped_sequence
from lightly_train._data._serialize.memory_mapped_sequence import MemoryMappedSequence
from lightly_train._data.image_dataset import ImageDataset
from lightly_train._embedding.embedding_format import EmbeddingFormat
from lightly_train._env import Env
from lightly_train._models import package_helpers
from lightly_train.types import DatasetItem, PathLike, Transform

logger = logging.getLogger(__name__)


def get_checkpoint_path(checkpoint: PathLike) -> Path:
    checkpoint_path = Path(checkpoint).resolve()
    logger.debug(f"Making sure checkpoint '{checkpoint_path}' exists.")
    if not checkpoint_path.exists():
        raise FileNotFoundError(f"Checkpoint '{checkpoint_path}' does not exist!")
    if not checkpoint_path.is_file():
        raise ValueError(f"Checkpoint '{checkpoint_path}' is not a file!")
    return checkpoint_path


def get_out_path(out: PathLike, overwrite: bool) -> Path:
    out_path = Path(out).resolve()
    logger.debug(f"Checking if output path '{out_path}' exists.")
    if out_path.exists():
        if not overwrite:
            raise ValueError(
                f"Output '{out_path}' already exists! Set overwrite=True to overwrite "
                "the file."
            )
        if not out_path.is_file():
            raise ValueError(f"Output '{out_path}' is not a file!")
    return out_path


def get_accelerator(
    accelerator: str | Accelerator,
) -> str | Accelerator:
    logger.debug(f"Getting accelerator for '{accelerator}'.")
    if accelerator != "auto":
        # User specified an accelerator, return it.
        return accelerator

    # Default to CUDA if available.
    if CUDAAccelerator.is_available():
        logger.debug("CUDA is available, defaulting to CUDA.")
        return CUDAAccelerator()
    elif MPSAccelerator.is_available():
        logger.debug("MPS is available, defaulting to MPS.")
        return MPSAccelerator()
    else:
        logger.debug("CUDA and MPS are not available, defaulting to CPU.")
        return CPUAccelerator()


get_global_rank = _lightning_rank_zero.get_global_rank


def get_local_rank() -> int | None:
    """Get the local rank of the current process."""
    rank_keys = ("LOCAL_RANK", "SLURM_LOCALID", "JSM_NAMESPACE_LOCAL_RANK")
    for key in rank_keys:
        rank = os.environ.get(key)
        if rank is not None:
            return int(rank)
    return None


def get_node_rank() -> int | None:
    """Get the node rank of the current process."""
    rank_keys = ("NODE_RANK", "GROUP_RANK", "SLURM_NODEID")
    for key in rank_keys:
        rank = os.environ.get(key)
        if rank is not None:
            return int(rank)
    return None


def is_global_rank_zero() -> bool:
    """Check if the current process is running on the global rank zero."""
    global_rank = get_global_rank()
    # Check node rank because process might be assigned to a node but not yet
    # a global rank.
    return global_rank == 0 or (global_rank is None and is_node_rank_zero())


def is_local_rank_zero() -> bool:
    """Check if the current process is running on the local rank zero."""
    local_rank = get_local_rank()
    return local_rank == 0 or local_rank is None


def is_node_rank_zero() -> bool:
    """Check if the current process is running on the node rank zero."""
    node_rank = get_node_rank()
    return node_rank == 0 or node_rank is None


def get_out_dir(out: PathLike, resume: bool, overwrite: bool) -> Path:
    out_dir = Path(out).resolve()
    logger.debug(f"Checking if output directory '{out_dir}' exists.")
    if out_dir.exists():
        if not out_dir.is_dir():
            raise ValueError(f"Output '{out_dir}' is not a directory!")

        dir_not_empty = any(out_dir.iterdir())

        if dir_not_empty and (not (resume or overwrite)) and is_global_rank_zero():
            raise ValueError(
                f"Output '{out_dir}' is not empty! Set overwrite=True to overwrite the "
                "directory or resume=True to resume training."
            )
    out_dir.mkdir(parents=True, exist_ok=True)
    return out_dir


def get_tmp_dir() -> Path:
    """Get the temporary directory for Lightly Train."""
    return Path(tempfile.gettempdir()) / "lightly-train"


def get_data_tmp_dir() -> Path:
    """Get the temporary directory for Lightly Train data."""
    return get_tmp_dir() / "data"


def get_verify_out_tmp_dir() -> Path:
    """Get the temporary directory for Lightly Train verify out."""
    return get_tmp_dir() / "verify-out"


def get_sha256(value: Any) -> str:
    """Get the SHA256 hash of a value."""
    return hashlib.sha256(str(value).encode()).hexdigest()


@contextlib.contextmanager
def verify_out_dir_equal_on_all_local_ranks(out: Path) -> Generator[None, None, None]:
    """Verify that the out path is the same on all local ranks.

    This is important for distributed training, as the out path is used as
    a deterministic value that must be consistent across all local ranks.

    A common case where this can fail is when the out path contains a timestamp
    in the path that is generated inside the training script. For example with:
    >>> out = f"out/{datetime.now().strftime('%Y-%m-%d_%H-%M-%S')}"
    This will result in different paths for each rank as the timestamp is generated
    on each rank separately.
    """
    out_dir = Path(out).resolve()
    # Add the node rank to the filename. This makes sure that each node verifies
    # its out directory separately, even if the nodes are using a shared filesystem.
    out_tmp = get_verify_out_tmp_dir() / get_sha256(f"{out_dir}-{get_node_rank() or 0}")
    logger.debug(f"Creating temporary file '{out_tmp}' to verify out path.")

    try:
        if is_local_rank_zero():
            _unlink_and_ignore(out_tmp)
            out_tmp.parent.mkdir(parents=True, exist_ok=True)
            out_tmp.touch()
            # Write the out directory to the temporary file for debugging.
            out_tmp.write_text(str(out_dir))
            yield
        else:
            # Wait for rank zero to create the temporary file.
            timeout_sec = Env.LIGHTLY_TRAIN_VERIFY_OUT_DIR_TIMEOUT_SEC.value
            start_time_sec = time.time()
            while not out_tmp.exists():
                if timeout_sec >= 0 and time.time() - start_time_sec > timeout_sec:
                    raise RuntimeError(
                        f"Rank {get_global_rank()}: Timeout after {timeout_sec} seconds "
                        "while verifying that all ranks (processes) have the same 'out' path. "
                        "This means that the 'out' path is not set to the same path on all ranks. "
                        "If the path to your 'out' path contains any timestamps make sure that "
                        "they are provided from OUTSIDE of the training script. Either via the "
                        "command line or an environment variable. Timestamps created inside a Python "
                        "script, for example with 'datetime.now()' or 'time.time()', will result "
                        "in different values for each rank and must not be used. "
                        f"The timeout can be configured with the {Env.LIGHTLY_TRAIN_VERIFY_OUT_DIR_TIMEOUT_SEC.name} "
                        "environment variable. Setting it to -1 disables the timeout. "
                    )
                time.sleep(0.1)
            yield
    finally:
        _unlink_and_ignore(out_tmp)


def pretty_format_args(args: dict[str, Any], indent: int = 4) -> str:
    args = sanitize_config_dict(args)

    return json.dumps(args, indent=indent, sort_keys=True)


def remove_excessive_args(
    args: dict[str, Any], limit_keys: set[str] | None = None, num_elems: int = 5
) -> dict[str, Any]:
    """Limit the number of elements in sequences of a dict to a certain number. This is
    strictly for logging purposes. Does not work with nested structures.

    Args:
        args: The dictionary to limit.
        limit_keys: The keys to limit. If None, all keys are limited.
        num_elems: Number of elements to keep in the sequence.

    Returns:
        The dictionary with sequences limited to a certain number of elements.
    """
    if limit_keys is None:
        limit_keys = set(args.keys())
    for key in limit_keys:
        if (
            isinstance(args[key], Sequence)
            and not isinstance(args[key], str)
            and len(args[key]) > num_elems
        ):
            args[key] = type(args[key])(
                (*args[key][: num_elems - 2], "...", args[key][-1])
            )
    return args


def sanitize_config_dict(args: dict[str, Any]) -> dict[str, Any]:
    """Replace classes with their names in the train config dictionary."""
    if isinstance(args.get("model"), Module):
        args["model"] = args["model"].__class__.__name__
    if isinstance(args.get("accelerator"), Accelerator):
        args["accelerator"] = args["accelerator"].__class__.__name__
    if isinstance(args.get("strategy"), Strategy):
        args["strategy"] = args["strategy"].__class__.__name__
    if isinstance(args.get("format"), EmbeddingFormat):
        args["format"] = args["format"].value
    for key, value in args.items():
        if isinstance(value, Path):
            args[key] = str(value)
    return args


def get_num_workers(
    num_workers: int | Literal["auto"], num_devices_per_node: int
) -> int:
    """Returns the number of workers for the dataloader.

    The number of workers are per dataloader. Every device has its own dataloader.
    """
    if num_workers == "auto":
        num_cpus_per_device = _get_num_cpus_per_device(
            num_devices_per_node=num_devices_per_node
        )
        if num_cpus_per_device is None:
            num_workers_auto = 8
        else:
            # Leave 1 CPU for the main process on every device
            num_workers_auto = max(num_cpus_per_device - 1, 0)

        return num_workers_auto
    else:
        return num_workers


def _get_num_cpus_per_device(num_devices_per_node: int) -> int | None:
    """Returns the number of available CPUs per device."""
    if _is_slurm():
        cpus_per_task = os.getenv("SLURM_CPUS_PER_TASK")
        logger.debug(f"SLURM_CPUS_PER_TASK: {cpus_per_task}")
        if cpus_per_task and isinstance(cpus_per_task, str):
            cpu_count = int(cpus_per_task)
        else:
            cpu_count = None
    else:
        cpu_count = os.cpu_count()
        if cpu_count is not None:
            cpu_count = cpu_count // num_devices_per_node
    return cpu_count


def _is_slurm() -> bool:
    return "SLURM_JOB_ID" in os.environ


class ModelPart(Enum):
    MODEL = "model"
    EMBEDDING_MODEL = "embedding_model"


class ModelFormat(Enum):
    PACKAGE_DEFAULT = "package_default"
    TORCH_MODEL = "torch_model"
    TORCH_STATE_DICT = "torch_state_dict"

    @classmethod
    def _missing_(cls, value: object) -> None | ModelFormat:
        if str(value) == "ultralytics":
            warnings.warn(
                "The 'ultralytics' format is deprecated and will be removed in version "
                "0.5.0., instead the format can be omitted since it is mapped to the "
                "default format.",
                FutureWarning,
            )
            return cls.PACKAGE_DEFAULT
        raise ValueError(f"{value} is not a valid {cls.__name__}")


def export_model(
    model: Module, format: ModelFormat, out: Path, log_example: bool = True
) -> None:
    if not is_global_rank_zero():
        return
    logger.debug(f"Exporting model to '{out}' in format '{format}'.")
    out.parent.mkdir(parents=True, exist_ok=True)
    if format == ModelFormat.TORCH_MODEL:
        torch.save(model, out)
    elif format == ModelFormat.TORCH_STATE_DICT:
        torch.save(model.state_dict(), out)
    elif format == ModelFormat.PACKAGE_DEFAULT:
        package = package_helpers.get_package_from_model(model=model)
        package.export_model(model=model, out=out, log_example=log_example)
    else:
        raise ValueError(f"Invalid format: '{format.value}' is not supported ")


@contextlib.contextmanager
def get_dataset_temp_mmap_path(out: Path) -> Generator[Path, Any, Any]:
    """Generate file in temporary directory to be used for memory-mapping the dataset.

    Creates a unique filename for the memory-mapped file based on the out path.
    We use the out path as a deterministic value that is consistent across all ranks
    on the same node.

    We need a determinstic value from "outside" at this point in the code as the
    code might already be running on multiple processes depending on how it was
    started. We cannot create a new filename based on a random value as this would
    create a different filename for each process. Creating the filename on global
    rank zero and sharing it across all ranks is also complicated here as
    torch.distributed is not necessarily initialized yet and there are many forms
    of parallelism to handle (fork/spawn, torch.distributed, SLURM, etc.).

    The filename is different on each node. This is necessary to avoid multiple
    processes writing to the same file in case the nodes use a shared filesystem.
    """
    out_hash = get_sha256(f"{out}-{get_node_rank() or 0}")
    mmap_filepath = (get_data_tmp_dir() / out_hash).with_suffix(".mmap")
    mmap_filepath.parent.mkdir(parents=True, exist_ok=True)
    try:
        # Delete the file if it already exists from a previous run.
        if is_local_rank_zero():
            _unlink_and_ignore(mmap_filepath)

        yield mmap_filepath
    finally:
        if is_local_rank_zero():
            _unlink_and_ignore(mmap_filepath)


def get_dataset_mmap_filenames(
    filenames: Iterable[str],
    mmap_filepath: Path,
) -> MemoryMappedSequence[str]:
    """Returns memory-mapped filenames shared across all ranks.

    Filenames are written to mmap_filepath by rank zero and read by all ranks.
    """
    tmp_path = mmap_filepath.with_suffix(".temp")
    try:
        if is_local_rank_zero():
            # Save filenames to temporary file. Create the final file only once rank zero has
            # finished writing all the filenames.
            memory_mapped_sequence.write_filenames_to_file(
                filenames=filenames,
                mmap_filepath=tmp_path,
            )
            # Rename the temporary file to mmap_filepath.
            tmp_path.replace(mmap_filepath.resolve())
        else:
            # Wait for rank zero to finish writing the filenames.
            timeout_sec = Env.LIGHTLY_TRAIN_MMAP_TIMEOUT_SEC.value
            start_time_sec = time.time()
            while not mmap_filepath.exists():
                if tmp_path.exists():
                    # Reset timeout if the temporary file exists. This means that rank zero
                    # is still writing the filenames.
                    start_time_sec = time.time()

                if timeout_sec >= 0 and time.time() - start_time_sec > timeout_sec:
                    raise RuntimeError(
                        f"Rank {get_global_rank()}: Timeout after {timeout_sec} seconds "
                        f"while waiting for the memory-mapped file '{mmap_filepath}' to be created. "
                        "Please contact Lightly support if this happens. This is most likely a bug. "
                        f"You can increase the timeout with the {Env.LIGHTLY_TRAIN_MMAP_TIMEOUT_SEC.name} "
                        "environment variable. Setting it to -1 disables the timeout. "
                    )
                time.sleep(0.2)
    finally:
        _unlink_and_ignore(tmp_path)

    # Return memory-mapped filenames from file.
    return memory_mapped_sequence.memory_mapped_sequence_from_file(
        mmap_filepath=mmap_filepath
    )


def get_dataset(
    data: PathLike | Sequence[PathLike] | Dataset[DatasetItem],
    transform: Transform,
    mmap_filepath: Path | None,
) -> Dataset[DatasetItem]:
    if isinstance(data, Dataset):
        logger.debug("Using provided dataset.")
        return data

    if mmap_filepath is None:
        raise ValueError("Memory-mapped file path must be provided.")

<<<<<<< HEAD
    mask_dir = os.getenv(LIGHTLY_TRAIN_MASK_DIR)

    if isinstance(data, (str, Path)):
        data = Path(data).resolve()
        if not data.exists():
            raise ValueError(f"Data directory '{data}' does not exist!")
        elif not data.is_dir():
            raise ValueError(f"Data path '{data}' is not a directory!")
        elif data.is_dir() and not any(data.iterdir()):
            raise ValueError(f"Data directory '{data}' is empty!")
        # Use relative paths as filenames when a single directory or file is provided to
        # reduce the file size.
        # NOTE(Guarin, 01/25): The bottleneck for dataset initialization is filename
        # listing and not the memory mapping. Listing the train set from ImageNet takes
        # about 30 seconds. This is mostly because os.walk is not parallelized.
        filenames = image_dataset.list_image_filenames(image_dir=data)
        return ImageDataset(
            image_dir=data,
            image_filenames=get_dataset_mmap_filenames(
                filenames=filenames,
                mmap_filepath=mmap_filepath,
            ),
            transform=transform,
            mask_dir=Path(mask_dir) if mask_dir is not None else None,
        )

    elif isinstance(data, Sequence):
        _data: Sequence[Path] = [Path(d).resolve() for d in data]
        if mask_dir is not None:
            raise ValueError(
                "Mask directory is not supported when multiple directories or files "
                "are provided."
            )

        for d in _data:
            if not d.exists():
                raise ValueError(f"Data directory or file '{d}' does not exist!")
            elif d.is_dir() and not any(d.iterdir()):
                raise ValueError(f"Data directory '{d}' is empty!")
        files = image_dataset.list_image_files(imgs_and_dirs=_data)
        filenames = image_dataset.list_image_filenames(files=files)
        return ImageDataset(
            image_dir=None,
            image_filenames=get_dataset_mmap_filenames(
                filenames=filenames,
                mmap_filepath=mmap_filepath,
            ),
            transform=transform,
        )
    else:
        raise ValueError(
            "Data must be a directory, a list of directories or files, or a dataset."
        )
=======
    logger.info(f"Initializing dataset from '{data}'.")
    # NOTE(Guarin, 01/25): The bottleneck for dataset initialization is filename
    # listing and not the memory mapping. Listing the train set from ImageNet takes
    # about 30 seconds. This is mostly because os.walk is not parallelized.
    filenames = image_dataset.list_image_filenames(image_dir=data)
    return ImageDataset(
        image_dir=data,
        image_filenames=get_dataset_mmap_filenames(
            filenames=filenames,
            mmap_filepath=mmap_filepath,
        ),
        transform=transform,
        mask_dir=Env.LIGHTLY_TRAIN_MASK_DIR.value,
    )
>>>>>>> 3aca12f2


def _unlink_and_ignore(path: Path) -> None:
    """Unlink a file and ignore the error if it fails.

    Errors can happen if we do not have permission to access the file.
    """
    try:
        path.unlink(missing_ok=True)
    except OSError:
        pass<|MERGE_RESOLUTION|>--- conflicted
+++ resolved
@@ -442,7 +442,6 @@
     if mmap_filepath is None:
         raise ValueError("Memory-mapped file path must be provided.")
 
-<<<<<<< HEAD
     mask_dir = os.getenv(LIGHTLY_TRAIN_MASK_DIR)
 
     if isinstance(data, (str, Path)):
@@ -496,22 +495,6 @@
         raise ValueError(
             "Data must be a directory, a list of directories or files, or a dataset."
         )
-=======
-    logger.info(f"Initializing dataset from '{data}'.")
-    # NOTE(Guarin, 01/25): The bottleneck for dataset initialization is filename
-    # listing and not the memory mapping. Listing the train set from ImageNet takes
-    # about 30 seconds. This is mostly because os.walk is not parallelized.
-    filenames = image_dataset.list_image_filenames(image_dir=data)
-    return ImageDataset(
-        image_dir=data,
-        image_filenames=get_dataset_mmap_filenames(
-            filenames=filenames,
-            mmap_filepath=mmap_filepath,
-        ),
-        transform=transform,
-        mask_dir=Env.LIGHTLY_TRAIN_MASK_DIR.value,
-    )
->>>>>>> 3aca12f2
 
 
 def _unlink_and_ignore(path: Path) -> None:
