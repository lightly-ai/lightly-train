--- conflicted
+++ resolved
@@ -17,12 +17,7 @@
 import warnings
 from enum import Enum
 from pathlib import Path
-<<<<<<< HEAD
-from tempfile import NamedTemporaryFile
 from typing import Any, Generator, Iterable, Literal, Sequence
-=======
-from typing import Any, Generator, Iterable, Literal
->>>>>>> d590a457
 
 import torch
 from pytorch_lightning.accelerators.accelerator import Accelerator
@@ -460,7 +455,6 @@
     if mmap_filepath is None:
         raise ValueError("Memory-mapped file path must be provided.")
 
-<<<<<<< HEAD
     if isinstance(data, (str, Path)):
         data = Path(data).resolve()
         if not data.exists():
@@ -472,14 +466,15 @@
         # Use relative paths as filenames when a single directory or file is provided to
         # reduce the file size.
         filenames = image_dataset.list_image_filenames(image_dir=data)
-        return ImageDataset(
+        mask_dir = os.getenv(LIGHTLY_TRAIN_MASK_DIR)
+    return ImageDataset(
             image_dir=data,
             image_filenames=get_dataset_mmap_filenames(
                 filenames=filenames,
                 mmap_filepath=mmap_filepath,
             ),
             transform=transform,
-            mask_dir=Path(LIGHTLY_TRAIN_MASK_DIR) if LIGHTLY_TRAIN_MASK_DIR else None,
+            mask_dir=Path(mask_dir) if mask_dir is not None else None,
         )
 
     elif isinstance(data, Sequence) and not isinstance(data, str):
@@ -505,22 +500,6 @@
             ),
             transform=transform,
         )
-=======
-    logger.info(f"Initializing dataset from '{data}'.")
-    # NOTE(Guarin, 01/25): The bottleneck for dataset initialization is filename
-    # listing and not the memory mapping. Listing the train set from ImageNet takes
-    # about 30 seconds. This is mostly because os.walk is not parallelized.
-    filenames = image_dataset.list_image_filenames(image_dir=data)
-    mask_dir = os.getenv(LIGHTLY_TRAIN_MASK_DIR)
-    return ImageDataset(
-        image_dir=data,
-        image_filenames=get_dataset_mmap_filenames(
-            filenames=filenames,
-            mmap_filepath=mmap_filepath,
-        ),
-        transform=transform,
-        mask_dir=Path(mask_dir) if mask_dir is not None else None,
-    )
 
 
 def _unlink_and_ignore(path: Path) -> None:
@@ -531,5 +510,4 @@
     try:
         path.unlink(missing_ok=True)
     except OSError:
-        pass
->>>>>>> d590a457
+        pass