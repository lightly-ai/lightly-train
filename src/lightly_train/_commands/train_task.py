--- conflicted
+++ resolved
@@ -403,15 +403,11 @@
     train_transform_args, val_transform_args = helpers.get_transform_args(
         train_model_cls=train_model_cls,
         transform_args=config.transform_args,
-<<<<<<< HEAD
         # TODO (Lionel, 10/25): Handle ignore_index properly for object detection.
         ignore_index=config.data.ignore_index
         if hasattr(config.data, "ignore_index")
         else None,
-=======
-        ignore_index=config.data.ignore_index,
         model_init_args=model_init_args,
->>>>>>> edac1c16
     )
     train_transform = helpers.get_train_transform(
         train_model_cls=train_model_cls,
