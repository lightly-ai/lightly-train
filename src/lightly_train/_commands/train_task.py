--- conflicted
+++ resolved
@@ -28,13 +28,11 @@
     MaskSemanticSegmentationDataArgs,
 )
 from lightly_train._data.task_dataset import TaskDataset
-<<<<<<< HEAD
 from lightly_train._data.yolo_instance_segmentation_dataset import (
     YOLOInstanceSegmentationDataArgs,
-=======
+)
 from lightly_train._data.yolo_object_detection_dataset import (
     YOLOObjectDetectionDataArgs,
->>>>>>> 82ccb8a8
 )
 from lightly_train._loggers.task_logger_args import TaskLoggerArgs
 from lightly_train._task_checkpoint import TaskSaveCheckpointArgs
@@ -47,11 +45,7 @@
 logger = logging.getLogger(__name__)
 
 
-<<<<<<< HEAD
 def train_instance_segmentation(
-=======
-def train_object_detection(
->>>>>>> 82ccb8a8
     *,
     out: PathLike,
     data: dict[str, Any],
@@ -76,15 +70,9 @@
     loader_args: dict[str, Any] | None = None,
     save_checkpoint_args: dict[str, Any] | None = None,
 ) -> None:
-<<<<<<< HEAD
     """Train an instance segmentation model.
 
     See the documentation for more information: https://docs.lightly.ai/train/stable/instance_segmentation.html
-=======
-    """Train an object detection model.
-
-    See the documentation for more information: https://docs.lightly.ai/train/stable/object_detection.html
->>>>>>> 82ccb8a8
 
         The training process can be monitored with TensorBoard:
 
@@ -100,15 +88,9 @@
             The output directory where the model checkpoints and logs are saved.
         data:
             The dataset configuration. See the documentation for more information:
-<<<<<<< HEAD
             https://docs.lightly.ai/train/stable/instance_segmentation.html#data
         model:
             The model to train. For example, "dinov2/vits14-eomt".
-=======
-            https://docs.lightly.ai/train/stable/object_detection.html#data
-        model:
-            The model to train. For example, "dinov2/vits14-ltdetr".
->>>>>>> 82ccb8a8
         steps:
             The number of training steps.
         batch_size:
@@ -168,11 +150,7 @@
             To disable a logger, set it to None: ``logger_args={"tensorboard": None}``.
             To configure a logger, pass the respective arguments:
             ``logger_args={"mlflow": {"experiment_name": "my_experiment", ...}}``.
-<<<<<<< HEAD
             See https://docs.lightly.ai/train/stable/instance_segmentation.html#logging
-=======
-            See https://docs.lightly.ai/train/stable/semantic_segmentation.html#logging
->>>>>>> 82ccb8a8
             for more information.
         model_args:
             Model training arguments. Either None or a dictionary of model arguments.
@@ -189,15 +167,135 @@
             Arguments to configure the saving of checkpoints. The checkpoint frequency
             can be set with ``save_checkpoint_args={"save_every_num_steps": 100}``.
     """
-<<<<<<< HEAD
     return _train_task(task="instance_segmentation", **locals())
-=======
+
+def train_object_detection(
+    *,
+    out: PathLike,
+    data: dict[str, Any],
+    model: str,
+    steps: int | Literal["auto"] = "auto",
+    batch_size: int | Literal["auto"] = "auto",
+    num_workers: int | Literal["auto"] = "auto",
+    devices: int | str | list[int] = "auto",
+    num_nodes: int = 1,
+    resume_interrupted: bool = False,
+    checkpoint: PathLike | None = None,
+    reuse_class_head: bool = False,
+    overwrite: bool = False,
+    accelerator: str = "auto",
+    strategy: str = "auto",
+    precision: _PRECISION_INPUT = "bf16-mixed",
+    float32_matmul_precision: Literal["auto", "highest", "high", "medium"] = "auto",
+    seed: int | None = 0,
+    logger_args: dict[str, Any] | None = None,
+    model_args: dict[str, Any] | None = None,
+    transform_args: dict[str, Any] | None = None,
+    loader_args: dict[str, Any] | None = None,
+    save_checkpoint_args: dict[str, Any] | None = None,
+) -> None:
+    """Train an object detection model.
+
+    See the documentation for more information: https://docs.lightly.ai/train/stable/object_detection.html
+
+        The training process can be monitored with TensorBoard:
+
+    .. code-block:: bash
+
+        tensorboard --logdir out
+
+    After training, the last model checkpoint is saved in the out directory to:
+    ``out/checkpoints/last.ckpt`` and also exported to ``out/exported_models/exported_last.pt``.
+
+    Args:
+        out:
+            The output directory where the model checkpoints and logs are saved.
+        data:
+            The dataset configuration. See the documentation for more information:
+            https://docs.lightly.ai/train/stable/object_detection.html#data
+        model:
+            The model to train. For example, "dinov2/vits14-ltdetr".
+        steps:
+            The number of training steps.
+        batch_size:
+            Global batch size. The batch size per device/GPU is inferred from this value
+            and the number of devices and nodes.
+        num_workers:
+            Number of workers for the dataloader per device/GPU. 'auto' automatically
+            sets the number of workers based on the available CPU cores.
+        devices:
+            Number of devices/GPUs for training. 'auto' automatically selects all
+            available devices. The device type is determined by the ``accelerator``
+            parameter.
+        num_nodes:
+            Number of nodes for distributed training.
+        checkpoint:
+            Use this parameter to further fine-tune a model from a previous fine-tuned checkpoint.
+            The checkpoint must be a path to a checkpoint file, for example "checkpoints/model.ckpt".
+            This will only load the model weights from the previous run. All other
+            training state (e.g. optimizer state, epochs) from the previous run are not
+            loaded.
+
+            If you want to resume training from an interrupted or crashed run, use the
+            ``resume_interrupted`` parameter instead.
+        reuse_class_head:
+            Set this to True if you want to keep the class head from the provided
+            checkpoint. The default behavior removes the class head before loading so
+            that a new head can be initialized for the current task.
+        resume_interrupted:
+            Set this to True if you want to resume training from an **interrupted or
+            crashed** training run. This will pick up exactly where the training left
+            off, including the optimizer state and the current step.
+
+            - You must use the same ``out`` directory as the interrupted run.
+            - You must **NOT** change any training parameters (e.g., learning rate, batch size, data, etc.).
+            - This is intended for continuing the same run without modification.
+        overwrite:
+            Overwrite the output directory if it already exists. Warning, this might
+            overwrite existing files in the directory!
+        accelerator:
+            Hardware accelerator. Can be one of ['cpu', 'gpu', 'mps', 'auto'].
+            'auto' will automatically select the best accelerator available.
+        strategy:
+            Training strategy. For example 'ddp' or 'auto'. 'auto' automatically
+            selects the best strategy available.
+        precision:
+            Training precision. Select '16-mixed' for mixed 16-bit precision, '32-true'
+            for full 32-bit precision, or 'bf16-mixed' for mixed bfloat16 precision.
+        float32_matmul_precision:
+            Precision for float32 matrix multiplication. Can be one of ['auto',
+            'highest', 'high', 'medium']. See https://docs.pytorch.org/docs/stable/generated/torch.set_float32_matmul_precision.html#torch.set_float32_matmul_precision
+            for more information.
+        seed:
+            Random seed for reproducibility.
+        logger_args:
+            Logger arguments. Either None or a dictionary of logger names to either
+            None or a dictionary of logger arguments. None uses the default loggers.
+            To disable a logger, set it to None: ``logger_args={"tensorboard": None}``.
+            To configure a logger, pass the respective arguments:
+            ``logger_args={"mlflow": {"experiment_name": "my_experiment", ...}}``.
+            See https://docs.lightly.ai/train/stable/semantic_segmentation.html#logging
+            for more information.
+        model_args:
+            Model training arguments. Either None or a dictionary of model arguments.
+        transform_args:
+            Transform arguments. Either None or a dictionary of transform arguments.
+            The image size and normalization parameters can be set with
+            ``transform_args={"image_size": (height, width), "normalize": {"mean": (r, g, b), "std": (r, g, b)}}``
+        loader_args:
+            Arguments for the PyTorch DataLoader. Should only be used in special cases
+            as default values are automatically set. Prefer to use the `batch_size` and
+            `num_workers` arguments instead. For details, see:
+            https://pytorch.org/docs/stable/data.html#torch.utils.data.DataLoader
+        save_checkpoint_args:
+            Arguments to configure the saving of checkpoints. The checkpoint frequency
+            can be set with ``save_checkpoint_args={"save_every_num_steps": 100}``.
+    """
     if reuse_class_head:
         raise NotImplementedError(
             "Reusing the class head is not yet implemented for object detection models."
         )
     return _train_task(task="object_detection", **locals())
->>>>>>> 82ccb8a8
 
 
 def train_semantic_segmentation(
@@ -330,11 +428,7 @@
     out: PathLike,
     data: dict[str, Any],
     model: str,
-<<<<<<< HEAD
-    task: Literal["instance_segmentation", "semantic_segmentation"],
-=======
-    task: Literal["semantic_segmentation", "object_detection"],
->>>>>>> 82ccb8a8
+    task: Literal["instance_segmentation", "object_detection", "semantic_segmentation"],
     steps: int | Literal["auto"] = "auto",
     batch_size: int | Literal["auto"] = "auto",
     num_workers: int | Literal["auto"] = "auto",
@@ -766,15 +860,9 @@
 
 class TrainTaskConfig(PydanticConfig):
     out: PathLike
-<<<<<<< HEAD
-    data: MaskSemanticSegmentationDataArgs | YOLOInstanceSegmentationDataArgs
+    data: MaskSemanticSegmentationDataArgs | YOLOInstanceSegmentationDataArgs | YOLOObjectDetectionDataArgs
     model: str
-    task: Literal["semantic_segmentation", "instance_segmentation"]
-=======
-    data: MaskSemanticSegmentationDataArgs | YOLOObjectDetectionDataArgs
-    model: str
-    task: Literal["semantic_segmentation", "object_detection"]
->>>>>>> 82ccb8a8
+    task: Literal["instance_segmentation", "semantic_segmentation", "object_detection"]
     steps: int | Literal["auto"] = "auto"
     batch_size: int | Literal["auto"] = "auto"
     num_workers: int | Literal["auto"] = "auto"
