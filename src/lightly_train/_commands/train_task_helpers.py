--- conflicted
+++ resolved
@@ -34,14 +34,8 @@
 from lightly_train._task_models.dinov2_eomt_semantic_segmentation.train_model import (
     DINOv2EoMTSemanticSegmentationTrain,
 )
-<<<<<<< HEAD
-from lightly_train._task_models.dinov2_eomt_semantic_segmentation.transforms import (
-    DINOv2EoMTSemanticSegmentationTrainTransformArgs,
-    DINOv2EoMTSemanticSegmentationValTransformArgs,
-=======
 from lightly_train._task_models.dinov3_eomt_semantic_segmentation.train_model import (
     DINOv3EoMTSemanticSegmentationTrain,
->>>>>>> 135ad48c
 )
 from lightly_train._task_models.train_model import (
     TrainModel,
@@ -205,20 +199,7 @@
             val_transform_args_cls(),
         )
 
-<<<<<<< HEAD
-    # This is for mypy, since `ignore_index` is currently not in all the transform_args.
-    assert issubclass(
-        train_transform_args_cls,
-        DINOv2EoMTSemanticSegmentationTrainTransformArgs,
-    )
-    assert issubclass(
-        val_transform_args_cls,
-        DINOv2EoMTSemanticSegmentationValTransformArgs,
-    )
-    return train_transform_args_cls(ignore_index=ignore_index), val_transform_args_cls(
-=======
     return train_transform_args_cls(ignore_index=ignore_index), val_transform_args_cls(  # type: ignore[call-arg]
->>>>>>> 135ad48c
         ignore_index=ignore_index
     )
 
