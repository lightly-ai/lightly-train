#
# Copyright (c) Lightly AG and affiliates.
# All rights reserved.
#
# This source code is licensed under the license found in the
# LICENSE file in the root directory of this source tree.
#
from __future__ import annotations

import json
import logging
from functools import partial
from json import JSONEncoder
from pathlib import Path
from typing import Any, Literal

import torch
from lightning_fabric import Fabric
from lightning_fabric import utilities as fabric_utilities
from lightning_fabric.loggers.logger import Logger as FabricLogger
from torch import Tensor
from torch.utils.data import DataLoader, Dataset

from lightly_train._configs import validate
from lightly_train._data.mask_semantic_segmentation_dataset import (
    MaskSemanticSegmentationDataset,
    MaskSemanticSegmentationDatasetArgs,
)
from lightly_train._env import Env
from lightly_train._loggers.mlflow import MLFlowLogger
from lightly_train._loggers.task_logger_args import TaskLoggerArgs
from lightly_train._loggers.tensorboard import TensorBoardLogger
from lightly_train._task_checkpoint import TaskSaveCheckpointArgs
from lightly_train._task_models.dinov2_eomt_semantic_segmentation.train_model import (
    DINOv2EoMTSemanticSegmentationTrain,
)
<<<<<<< HEAD
from lightly_train._task_models.dinov2_eomt_semantic_segmentation.transforms import (
    DINOv2SemanticSegmentationTrainTransformArgs,
    DINOv2SemanticSegmentationValTransformArgs,
=======
from lightly_train._task_models.dinov3_eomt_semantic_segmentation.train_model import (
    DINOv3EoMTSemanticSegmentationTrain,
>>>>>>> c6b15026
)
from lightly_train._task_models.train_model import (
    TrainModel,
    TrainModelArgs,
)
from lightly_train._train_task_state import TrainTaskState
from lightly_train._transforms.task_transform import TaskTransform, TaskTransformArgs
<<<<<<< HEAD
from lightly_train.types import PathLike, TaskDatasetItem
=======
from lightly_train.types import (
    MaskSemanticSegmentationBatch,
    MaskSemanticSegmentationDatasetItem,
    PathLike,
    TaskDatasetItem,
)
>>>>>>> c6b15026

logger = logging.getLogger(__name__)


<<<<<<< HEAD
TASK_TRAIN_MODEL_CLASSES = [
    DINOv2EoMTSemanticSegmentationTrain,
=======
TASK_TRAIN_MODEL_CLASSES: list[type[TrainModel]] = [
    DINOv2EoMTSemanticSegmentationTrain,
    DINOv3EoMTSemanticSegmentationTrain,
>>>>>>> c6b15026
]


def get_out_dir(
    fabric: Fabric,
    out: PathLike,
    resume_interrupted: bool,
    overwrite: bool,
) -> Path:
    # Use the same output directory on all ranks. This avoids issues where users
    # accidentally create different directories on each rank, for example with:
    #   out=datetime.now().strftime("%Y-%m-%d_%H-%M-%S")
    out_global_rank_zero = fabric.broadcast(str(out))
    out_dir = Path(out_global_rank_zero)

    def check_and_create_out_dir() -> None:
        if out_dir.exists():
            if not out_dir.is_dir():
                raise ValueError(f"Output '{out_dir}' is not a directory!")

            dir_not_empty = any(out_dir.iterdir())

            if dir_not_empty and (not (resume_interrupted or overwrite)):
                raise ValueError(
                    f"Output '{out_dir}' is not empty! Set overwrite=True to overwrite "
                    "the directory or resume_interrupted=True to resume training from "
                    "an interrupted or crashed run. "
                    "See https://docs.lightly.ai/lightly-train/usage/cli.html#resume-training "
                    "for more information on how to resume training."
                )
        else:
            out_dir.mkdir(parents=True, exist_ok=True)

    # Create the output directory if it doesn't exist.
    with fabric.rank_zero_first():
        if fabric.global_rank == 0:
            check_and_create_out_dir()

    # Check if the output directory is on a shared filesystem. We can only check this
    # after global rank zero has created the directory.
    try:
        is_shared_filesystem = fabric_utilities.is_shared_filesystem(
            strategy=fabric.strategy, path=out_dir
        )
    except FileNotFoundError:
        # Clearly not a shared filesystem because we just created the directory.
        is_shared_filesystem = False

    # If the filesystem is not shared we have to create the output directory on every
    # node individually.
    if not is_shared_filesystem:
        with fabric.rank_zero_first(local=True):
            if fabric.local_rank == 0 and fabric.global_rank != 0:
                check_and_create_out_dir()

    return out_dir


def get_logger_args(
    steps: int,
    val_steps: int,
    logger_args: dict[str, Any] | TaskLoggerArgs | None = None,
) -> TaskLoggerArgs:
    if isinstance(logger_args, TaskLoggerArgs):
        return logger_args
    logger_args = {} if logger_args is None else logger_args
    args = validate.pydantic_model_validate(TaskLoggerArgs, logger_args)
    args.resolve_auto(steps=steps, val_steps=val_steps)
    return args


def get_loggers(logger_args: TaskLoggerArgs, out: Path) -> list[FabricLogger]:
    """Get logger instances based on the provided configuration.

    All loggers are configured with the same output directory 'out'.

    Args:
        logger_args:
            Configuration for the loggers.
        out:
            Path to the output directory.

    Returns:
        List of loggers.
    """
    loggers: list[FabricLogger] = []

    if logger_args.mlflow is not None:
        logger.debug(f"Using mlflow logger with args {logger_args.mlflow}")
        loggers.append(MLFlowLogger(save_dir=out, **logger_args.mlflow.model_dump()))
    if logger_args.tensorboard is not None:
        logger.debug(f"Using tensorboard logger with args {logger_args.tensorboard}")
        loggers.append(
            TensorBoardLogger(save_dir=out, **logger_args.tensorboard.model_dump())
        )

    logger.debug(f"Using loggers {[log.__class__.__name__ for log in loggers]}.")
    return loggers


class PrettyFormatArgsJSONEncoder(JSONEncoder):
    """Custom JSON encoder to pretty format the output."""

    def default(self, obj: Any) -> Any:
        if isinstance(obj, Path):
            return str(obj)
        try:
            return super().default(obj)
        except TypeError:
            # Return class name for objects that cannot be serialized
            return obj.__class__.__name__


def pretty_format_args(args: dict[str, Any], indent: int = 4) -> str:
    return json.dumps(
        args, indent=indent, sort_keys=True, cls=PrettyFormatArgsJSONEncoder
    )


def pretty_format_args_dict(args: dict[str, Any]) -> dict[str, Any]:
    args_str = json.dumps(args, cls=PrettyFormatArgsJSONEncoder)
    args_dict: dict[str, Any] = json.loads(args_str)
    return args_dict


def get_transform_args(
    train_model_cls: type[TrainModel],
    ignore_index: int | None,
) -> tuple[TaskTransformArgs, TaskTransformArgs]:
    if train_model_cls.task != "semantic_segmentation" and ignore_index is not None:
        raise ValueError(
            "`ignore_index` is only supported for semantic segmentation tasks."
        )

<<<<<<< HEAD
    train_transform_args_cls = train_model_cls.train_transform_cls.transform_args_cls()
    val_transform_args_cls = train_model_cls.val_transform_cls.transform_args_cls()
=======
    train_transform_args_cls = train_model_cls.train_transform_cls.transform_args_cls
    val_transform_args_cls = train_model_cls.val_transform_cls.transform_args_cls
>>>>>>> c6b15026

    if ignore_index is None:
        return (
            train_transform_args_cls(),
            val_transform_args_cls(),
        )

<<<<<<< HEAD
    # This is for mypy, since `ignore_index` is currently not in all the transform_args.
    assert issubclass(
        train_transform_args_cls,
        DINOv2SemanticSegmentationTrainTransformArgs,
    )
    assert issubclass(
        val_transform_args_cls,
        DINOv2SemanticSegmentationValTransformArgs,
    )
    return train_transform_args_cls(ignore_index=ignore_index), val_transform_args_cls(
=======
    return train_transform_args_cls(ignore_index=ignore_index), val_transform_args_cls(  # type: ignore[call-arg]
>>>>>>> c6b15026
        ignore_index=ignore_index
    )


def get_train_transform(
    train_model_cls: type[TrainModel],
    train_transform_args: TaskTransformArgs,
) -> TaskTransform:
    return train_model_cls.train_transform_cls(transform_args=train_transform_args)


def get_val_transform(
    train_model_cls: type[TrainModel],
    val_transform_args: TaskTransformArgs,
) -> TaskTransform:
    return train_model_cls.val_transform_cls(transform_args=val_transform_args)


def get_dataset(
    dataset_args: MaskSemanticSegmentationDatasetArgs, transform: TaskTransform
) -> MaskSemanticSegmentationDataset:
    # TODO(Guarin, 07/25): MMAP filenames.
    filenames = list(dataset_args.list_image_filenames())
    dataset_cls = dataset_args.get_dataset_cls()
    return dataset_cls(
        dataset_args=dataset_args, image_filenames=filenames, transform=transform
    )


# TODO(Guarin, 08/25): Move this function to the _data module.
def collate_fn(
    batch: list[MaskSemanticSegmentationDatasetItem], split: str
) -> MaskSemanticSegmentationBatch:
    # Prepare the batch without any stacking.
    images = [item["image"] for item in batch]
    masks = [item["mask"] for item in batch]

    out: MaskSemanticSegmentationBatch = {
        "image_path": [item["image_path"] for item in batch],
        # Stack images during training as they all have the same shape.
        # During validation every image can have a different shape.
        "image": torch.stack(images) if split == "train" else images,
        "mask": torch.stack(masks) if split == "train" else masks,
        "binary_masks": [item["binary_masks"] for item in batch],
    }

    return out


def get_train_dataloader(
    fabric: Fabric,
    dataset: Dataset[TaskDatasetItem],
    batch_size: int,
    num_workers: int,
    loader_args: dict[str, Any] | None = None,
) -> DataLoader[TaskDatasetItem]:
    timeout = Env.LIGHTLY_TRAIN_DATALOADER_TIMEOUT_SEC.value if num_workers > 0 else 0
    # TODO(Guarin, 07/25): Persistent workers by default?
    dataloader_kwargs: dict[str, Any] = dict(
        dataset=dataset,
        batch_size=batch_size // fabric.world_size,
        shuffle=True,
        num_workers=num_workers,
        drop_last=True,
        timeout=timeout,
        collate_fn=partial(collate_fn, split="train"),
    )
    if loader_args is not None:
        logger.debug(f"Using additional dataloader arguments {loader_args}.")
        # Ignore batch_size from loader_args. It is already handled in
        # get_global_batch_size.
        loader_args.pop("batch_size", None)
        dataloader_kwargs.update(**loader_args)
    dataloader = DataLoader(**dataloader_kwargs)
    return fabric.setup_dataloaders(dataloader)  # type: ignore[return-value,no-any-return]


def get_val_dataloader(
    fabric: Fabric,
    dataset: Dataset[TaskDatasetItem],
    batch_size: int,
    num_workers: int,
    loader_args: dict[str, Any] | None = None,
) -> DataLoader[TaskDatasetItem]:
    timeout = Env.LIGHTLY_TRAIN_DATALOADER_TIMEOUT_SEC.value if num_workers > 0 else 0
    dataloader_kwargs: dict[str, Any] = dict(
        dataset=dataset,
        batch_size=batch_size // fabric.world_size,
        shuffle=False,
        num_workers=num_workers,
        drop_last=False,
        timeout=timeout,
        collate_fn=partial(collate_fn, split="validation"),
    )
    if loader_args is not None:
        logger.debug(f"Using additional dataloader arguments {loader_args}.")
        # Ignore batch_size from loader_args. It is already handled in
        # get_global_batch_size.
        loader_args.pop("batch_size", None)
        dataloader_kwargs.update(**loader_args)
    dataloader = DataLoader(**dataloader_kwargs)
    return fabric.setup_dataloaders(dataloader)  # type: ignore[return-value,no-any-return]


def get_steps(steps: int | Literal["auto"], default_steps: int) -> int:
    return default_steps if steps == "auto" else steps


def get_train_model_cls(model_name: str) -> type[TrainModel]:
    for train_model_cls in TASK_TRAIN_MODEL_CLASSES:
<<<<<<< HEAD
        if train_model_cls.is_supported_model(model_name):
=======
        if train_model_cls.task_model_cls.is_supported_model(model_name):
>>>>>>> c6b15026
            return train_model_cls
    raise ValueError(f"Unsupported model name '{model_name}'.")


def get_train_model_args(
    model_args: dict[str, Any] | TrainModelArgs | None,
    model_args_cls: type[TrainModelArgs],
    total_steps: int,
    model_name: str,
) -> TrainModelArgs:
    if isinstance(model_args, TrainModelArgs):
        return model_args
    model_args = {} if model_args is None else model_args
    args = validate.pydantic_model_validate(model_args_cls, model_args)
    args.resolve_auto(total_steps=total_steps, model_name=model_name)
    return args


<<<<<<< HEAD
def get_train_model(
    model_name: str,
    model_args: TrainModelArgs,
    data_args: MaskSemanticSegmentationDataArgs,
    val_transform_args: TaskTransformArgs,
) -> TrainModel:
    package_name, model_name = model_name.split("/", maxsplit=1)
    if package_name == "dinov2_vit":  # For backwards compatibility
        package_name = "dinov2"
    if package_name != "dinov2":
        raise ValueError(
            f"Unsupported model '{model_name}'. Only 'dinov2' models are supported."
        )
    assert isinstance(model_args, DINOv2EoMTSemanticSegmentationTrainArgs)
    assert isinstance(val_transform_args, DINOv2SemanticSegmentationValTransformArgs)

    return DINOv2EoMTSemanticSegmentationTrain(
        model_args=model_args,
        model_name=model_name,
        data_args=data_args,
        val_transform_args=val_transform_args,
    )


=======
>>>>>>> c6b15026
def log_step(
    split: Literal["train", "val"], step: int, max_steps: int, log_dict: dict[str, Any]
) -> None:
    split_cap = split.capitalize()
    name_to_display_name = {
        "train_loss": "Train Loss",
        "train_metric/miou": "Train mIoU",
        "val_loss": "Val Loss",
        "val_metric/miou": "Val mIoU",
    }
    parts = [
        f"{split_cap} Step {step + 1}/{max_steps}",
    ]
    for name, value in log_dict.items():
        if name in name_to_display_name:
            parts.append(f"{name_to_display_name[name]}: {value:.4f}")
    line = " | ".join(parts)
    logger.info(line)


def compute_metrics(log_dict: dict[str, Any]) -> dict[str, Any]:
    # Lazy import because torchmetrics is optional dependency.
    from torchmetrics import Metric

    metrics = {}
    for name, value in log_dict.items():
        if isinstance(value, Metric):
            value = value.compute()
        if isinstance(value, Tensor) and value.numel() > 1:
            for i, v in enumerate(value):
                metrics[f"{name}_{i}"] = v.item()
        if isinstance(value, dict):
            for class_name, class_value in value.items():
                metrics[f"{name}{class_name}"] = class_value.item()
        else:
            metrics[name] = value
    return metrics


def reset_metrics(log_dict: dict[str, Any]) -> None:
    # Lazy import because torchmetrics is optional dependency.
    from torchmetrics import Metric

    for value in log_dict.values():
        if isinstance(value, Metric):
            value.reset()


def get_save_checkpoint_args(
    checkpoint_args: dict[str, Any] | TaskSaveCheckpointArgs | None,
) -> TaskSaveCheckpointArgs:
    if isinstance(checkpoint_args, TaskSaveCheckpointArgs):
        return checkpoint_args
    checkpoint_args = {} if checkpoint_args is None else checkpoint_args
    args = validate.pydantic_model_validate(TaskSaveCheckpointArgs, checkpoint_args)
    return args


def get_last_checkpoint_path(out_dir: PathLike) -> Path:
    out_dir = Path(out_dir).resolve()
    ckpt_path = out_dir / "checkpoints" / "last.ckpt"
    return ckpt_path


def save_checkpoint(fabric: Fabric, out_dir: Path, state: TrainTaskState) -> None:
    ckpt_path = get_last_checkpoint_path(out_dir)
    logger.info(f"Saving checkpoint to '{ckpt_path}'")
    fabric.save(path=ckpt_path, state=state)  # type: ignore[arg-type]


def load_checkpoint(fabric: Fabric, out_dir: PathLike, state: TrainTaskState) -> None:
    ckpt_path = get_last_checkpoint_path(out_dir)
    if not ckpt_path.exists():
        raise FileNotFoundError(f"Checkpoint file '{ckpt_path}' does not exist.")

    train_model = state["train_model"]
    train_model_grads = {n: p.requires_grad for n, p in train_model.named_parameters()}
    train_model_trainings = {n: m.training for n, m in train_model.named_modules()}
    optimizer = state["optimizer"]
    train_dataloader = state["train_dataloader"]

    logger.info(f"Loading checkpoint from '{ckpt_path}'")
    fabric.load(path=ckpt_path, state=state)  # type: ignore[arg-type]

    # Sanity check to make sure that checkpoint loading didn't create new objects or
    # changed the model state.
    assert state["train_model"] is train_model
    assert {
        n: p.requires_grad for n, p in state["train_model"].named_parameters()
    } == train_model_grads
    assert {
        n: m.training for n, m in state["train_model"].named_modules()
    } == train_model_trainings
    assert state["optimizer"] is optimizer
    assert state["train_dataloader"] is train_dataloader<|MERGE_RESOLUTION|>--- conflicted
+++ resolved
@@ -34,43 +34,33 @@
 from lightly_train._task_models.dinov2_eomt_semantic_segmentation.train_model import (
     DINOv2EoMTSemanticSegmentationTrain,
 )
-<<<<<<< HEAD
-from lightly_train._task_models.dinov2_eomt_semantic_segmentation.transforms import (
-    DINOv2SemanticSegmentationTrainTransformArgs,
-    DINOv2SemanticSegmentationValTransformArgs,
-=======
 from lightly_train._task_models.dinov3_eomt_semantic_segmentation.train_model import (
     DINOv3EoMTSemanticSegmentationTrain,
->>>>>>> c6b15026
 )
 from lightly_train._task_models.train_model import (
     TrainModel,
     TrainModelArgs,
 )
 from lightly_train._train_task_state import TrainTaskState
-from lightly_train._transforms.task_transform import TaskTransform, TaskTransformArgs
-<<<<<<< HEAD
-from lightly_train.types import PathLike, TaskDatasetItem
-=======
+from lightly_train._transforms.task_transform import TaskTransform, TaskTransformArgs, TaskTransformArgs
 from lightly_train.types import (
     MaskSemanticSegmentationBatch,
     MaskSemanticSegmentationDatasetItem,
     PathLike,
     TaskDatasetItem,
 )
->>>>>>> c6b15026
 
 logger = logging.getLogger(__name__)
 
 
-<<<<<<< HEAD
-TASK_TRAIN_MODEL_CLASSES = [
-    DINOv2EoMTSemanticSegmentationTrain,
-=======
 TASK_TRAIN_MODEL_CLASSES: list[type[TrainModel]] = [
     DINOv2EoMTSemanticSegmentationTrain,
     DINOv3EoMTSemanticSegmentationTrain,
->>>>>>> c6b15026
+]
+
+
+TASK_TRAIN_MODEL_CLASSES = [
+    DINOv2EoMTSemanticSegmentationTrain,
 ]
 
 
@@ -205,13 +195,8 @@
             "`ignore_index` is only supported for semantic segmentation tasks."
         )
 
-<<<<<<< HEAD
-    train_transform_args_cls = train_model_cls.train_transform_cls.transform_args_cls()
-    val_transform_args_cls = train_model_cls.val_transform_cls.transform_args_cls()
-=======
     train_transform_args_cls = train_model_cls.train_transform_cls.transform_args_cls
     val_transform_args_cls = train_model_cls.val_transform_cls.transform_args_cls
->>>>>>> c6b15026
 
     if ignore_index is None:
         return (
@@ -219,20 +204,7 @@
             val_transform_args_cls(),
         )
 
-<<<<<<< HEAD
-    # This is for mypy, since `ignore_index` is currently not in all the transform_args.
-    assert issubclass(
-        train_transform_args_cls,
-        DINOv2SemanticSegmentationTrainTransformArgs,
-    )
-    assert issubclass(
-        val_transform_args_cls,
-        DINOv2SemanticSegmentationValTransformArgs,
-    )
-    return train_transform_args_cls(ignore_index=ignore_index), val_transform_args_cls(
-=======
     return train_transform_args_cls(ignore_index=ignore_index), val_transform_args_cls(  # type: ignore[call-arg]
->>>>>>> c6b15026
         ignore_index=ignore_index
     )
 
@@ -343,11 +315,7 @@
 
 def get_train_model_cls(model_name: str) -> type[TrainModel]:
     for train_model_cls in TASK_TRAIN_MODEL_CLASSES:
-<<<<<<< HEAD
-        if train_model_cls.is_supported_model(model_name):
-=======
         if train_model_cls.task_model_cls.is_supported_model(model_name):
->>>>>>> c6b15026
             return train_model_cls
     raise ValueError(f"Unsupported model name '{model_name}'.")
 
@@ -366,33 +334,6 @@
     return args
 
 
-<<<<<<< HEAD
-def get_train_model(
-    model_name: str,
-    model_args: TrainModelArgs,
-    data_args: MaskSemanticSegmentationDataArgs,
-    val_transform_args: TaskTransformArgs,
-) -> TrainModel:
-    package_name, model_name = model_name.split("/", maxsplit=1)
-    if package_name == "dinov2_vit":  # For backwards compatibility
-        package_name = "dinov2"
-    if package_name != "dinov2":
-        raise ValueError(
-            f"Unsupported model '{model_name}'. Only 'dinov2' models are supported."
-        )
-    assert isinstance(model_args, DINOv2EoMTSemanticSegmentationTrainArgs)
-    assert isinstance(val_transform_args, DINOv2SemanticSegmentationValTransformArgs)
-
-    return DINOv2EoMTSemanticSegmentationTrain(
-        model_args=model_args,
-        model_name=model_name,
-        data_args=data_args,
-        val_transform_args=val_transform_args,
-    )
-
-
-=======
->>>>>>> c6b15026
 def log_step(
     split: Literal["train", "val"], step: int, max_steps: int, log_dict: dict[str, Any]
 ) -> None:
