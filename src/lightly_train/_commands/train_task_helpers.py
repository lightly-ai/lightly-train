--- conflicted
+++ resolved
@@ -45,18 +45,13 @@
     TrainModelArgs,
 )
 from lightly_train._train_task_state import TrainTaskState
-<<<<<<< HEAD
 from lightly_train._transforms.task_transform import TaskTransform, TaskTransformArgs
-from lightly_train.types import PathLike, TaskDatasetItem
-=======
-from lightly_train._transforms.task_transform import TaskTransform
 from lightly_train.types import (
     MaskSemanticSegmentationBatch,
     MaskSemanticSegmentationDatasetItem,
     PathLike,
     TaskDatasetItem,
 )
->>>>>>> 42d08ae6
 
 logger = logging.getLogger(__name__)
 
