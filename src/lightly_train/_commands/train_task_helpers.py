#
# Copyright (c) Lightly AG and affiliates.
# All rights reserved.
#
# This source code is licensed under the license found in the
# LICENSE file in the root directory of this source tree.
#
from __future__ import annotations

import contextlib
import hashlib
import json
import logging
from json import JSONEncoder
from pathlib import Path
from typing import Any, Generator, Iterable, Literal, Mapping

import torch
from filelock import FileLock
from lightning_fabric import Fabric
from lightning_fabric import utilities as fabric_utilities
from lightning_fabric.loggers.logger import Logger as FabricLogger
from torch import Tensor
from torch.utils.data import DataLoader

from lightly_train._configs import validate
from lightly_train._data import cache
from lightly_train._data._serialize import memory_mapped_sequence
from lightly_train._data._serialize.memory_mapped_sequence import (
    MemoryMappedSequence,
    Primitive,
)
from lightly_train._data.mask_semantic_segmentation_dataset import (
    MaskSemanticSegmentationDatasetArgs,
)
from lightly_train._data.task_dataset import TaskDataset
from lightly_train._env import Env
from lightly_train._loggers.mlflow import MLFlowLogger
from lightly_train._loggers.task_logger_args import TaskLoggerArgs
from lightly_train._loggers.tensorboard import TensorBoardLogger
from lightly_train._task_checkpoint import TaskSaveCheckpointArgs
from lightly_train._task_models.dinov2_eomt_semantic_segmentation.train_model import (
    DINOv2EoMTSemanticSegmentationTrain,
)
from lightly_train._task_models.dinov2_linear_semantic_segmentation.train_model import (
    DINOv2LinearSemanticSegmentationTrain,
)
from lightly_train._task_models.dinov3_eomt_semantic_segmentation.train_model import (
    DINOv3EoMTSemanticSegmentationTrain,
)
from lightly_train._task_models.train_model import (
    TrainModel,
    TrainModelArgs,
)
from lightly_train._train_task_state import TrainTaskState
from lightly_train._transforms.semantic_segmentation_transform import (
    SemanticSegmentationTransform,
)
from lightly_train._transforms.task_transform import (
    TaskTransform,
    TaskTransformArgs,
)
from lightly_train.types import (
    PathLike,
    TaskDatasetItem,
)

logger = logging.getLogger(__name__)


TASK_TRAIN_MODEL_CLASSES: list[type[TrainModel]] = [
    DINOv2EoMTSemanticSegmentationTrain,
    DINOv2LinearSemanticSegmentationTrain,
    DINOv3EoMTSemanticSegmentationTrain,
]


def get_out_dir(
    fabric: Fabric,
    out: PathLike,
    resume_interrupted: bool,
    overwrite: bool,
) -> Path:
    # Use the same output directory on all ranks. This avoids issues where users
    # accidentally create different directories on each rank, for example with:
    #   out=datetime.now().strftime("%Y-%m-%d_%H-%M-%S")
    out_global_rank_zero = fabric.broadcast(str(out))
    out_dir = Path(out_global_rank_zero)

    def check_and_create_out_dir() -> None:
        if out_dir.exists():
            if not out_dir.is_dir():
                raise ValueError(f"Output '{out_dir}' is not a directory!")

            dir_not_empty = any(out_dir.iterdir())

            if dir_not_empty and (not (resume_interrupted or overwrite)):
                raise ValueError(
                    f"Output '{out_dir}' is not empty! Set overwrite=True to overwrite "
                    "the directory or resume_interrupted=True to resume training from "
                    "an interrupted or crashed run. "
                    "See https://docs.lightly.ai/lightly-train/usage/cli.html#resume-training "
                    "for more information on how to resume training."
                )
        else:
            out_dir.mkdir(parents=True, exist_ok=True)

    # Create the output directory if it doesn't exist.
    with fabric.rank_zero_first():
        if fabric.global_rank == 0:
            check_and_create_out_dir()

    # Check if the output directory is on a shared filesystem. We can only check this
    # after global rank zero has created the directory.
    try:
        is_shared_filesystem = fabric_utilities.is_shared_filesystem(
            strategy=fabric.strategy, path=out_dir
        )
    except FileNotFoundError:
        # Clearly not a shared filesystem because we just created the directory.
        is_shared_filesystem = False

    # If the filesystem is not shared we have to create the output directory on every
    # node individually.
    if not is_shared_filesystem:
        with fabric.rank_zero_first(local=True):
            if fabric.local_rank == 0 and fabric.global_rank != 0:
                check_and_create_out_dir()

    return out_dir


def get_logger_args(
    steps: int,
    val_steps: int,
    logger_args: dict[str, Any] | TaskLoggerArgs | None = None,
) -> TaskLoggerArgs:
    if isinstance(logger_args, TaskLoggerArgs):
        return logger_args
    logger_args = {} if logger_args is None else logger_args
    args = validate.pydantic_model_validate(TaskLoggerArgs, logger_args)
    args.resolve_auto(steps=steps, val_steps=val_steps)
    return args


def get_loggers(logger_args: TaskLoggerArgs, out: Path) -> list[FabricLogger]:
    """Get logger instances based on the provided configuration.

    All loggers are configured with the same output directory 'out'.

    Args:
        logger_args:
            Configuration for the loggers.
        out:
            Path to the output directory.

    Returns:
        List of loggers.
    """
    loggers: list[FabricLogger] = []

    if logger_args.mlflow is not None:
        logger.debug(f"Using mlflow logger with args {logger_args.mlflow}")
        loggers.append(MLFlowLogger(save_dir=out, **logger_args.mlflow.model_dump()))
    if logger_args.tensorboard is not None:
        logger.debug(f"Using tensorboard logger with args {logger_args.tensorboard}")
        loggers.append(
            TensorBoardLogger(save_dir=out, **logger_args.tensorboard.model_dump())
        )

    logger.debug(f"Using loggers {[log.__class__.__name__ for log in loggers]}.")
    return loggers


class PrettyFormatArgsJSONEncoder(JSONEncoder):
    """Custom JSON encoder to pretty format the output."""

    def default(self, obj: Any) -> Any:
        if isinstance(obj, Path):
            return str(obj)
        if isinstance(obj, set):
            return sorted(list(obj))
        try:
            return super().default(obj)
        except TypeError:
            # Return class name for objects that cannot be serialized
            return obj.__class__.__name__


def pretty_format_args(args: dict[str, Any], indent: int = 4) -> str:
    return json.dumps(
        args, indent=indent, sort_keys=True, cls=PrettyFormatArgsJSONEncoder
    )


def pretty_format_args_dict(args: dict[str, Any]) -> dict[str, Any]:
    args_str = json.dumps(args, cls=PrettyFormatArgsJSONEncoder)
    args_dict: dict[str, Any] = json.loads(args_str)
    return args_dict


def get_transform_args(
    train_model_cls: type[TrainModel],
    transform_args: dict[str, Any] | None,
    ignore_index: int | None,
) -> tuple[TaskTransformArgs, TaskTransformArgs]:
    if train_model_cls.task != "semantic_segmentation" and ignore_index is not None:
        raise ValueError(
            "`ignore_index` is only supported for semantic segmentation tasks."
        )
    transform_args = {} if transform_args is None else transform_args.copy()
    if ignore_index is not None:
        transform_args["ignore_index"] = ignore_index
    # Allows passing validation specific args via transform_args:
    # transform_args={
    #   "image_size": ..., # train only
    #   "normalize": ..., # train and val
    #   "val": {
    #       "image_size": ..., # val only
    # }
    val_args = transform_args.pop("val", {})

    train_transform_args_cls = train_model_cls.train_transform_cls.transform_args_cls
    val_transform_args_cls = train_model_cls.val_transform_cls.transform_args_cls
    train_transform_args: TaskTransformArgs
    val_transform_args: TaskTransformArgs

    train_transform_args = validate.pydantic_model_validate(
        train_transform_args_cls, transform_args
    )
    train_transform_args.resolve_auto()
    train_transform_args.resolve_incompatible()

    # Take defaults from train transform.
    val_args_dict = train_transform_args.model_dump(
        include={
            "image_size": True,
            "normalize": True,
            "ignore_index": True,
            "num_channels": True,
        }
    )
    # Overwrite with user provided val args.
    val_args_dict.update(val_args)
    val_transform_args = validate.pydantic_model_validate(
        val_transform_args_cls, val_args_dict
    )
    val_transform_args.resolve_auto()
    val_transform_args.resolve_incompatible()

    logger.debug(
        f"Resolved train transform args {pretty_format_args(train_transform_args.model_dump())}"
    )
    logger.debug(
        f"Resolved val transform args {pretty_format_args(val_transform_args.model_dump())}"
    )
    return train_transform_args, val_transform_args


def get_train_transform(
    train_model_cls: type[TrainModel],
    train_transform_args: TaskTransformArgs,
) -> TaskTransform:
    return train_model_cls.train_transform_cls(transform_args=train_transform_args)


def get_val_transform(
    train_model_cls: type[TrainModel],
    val_transform_args: TaskTransformArgs,
) -> TaskTransform:
    return train_model_cls.val_transform_cls(transform_args=val_transform_args)


def get_sha256(value: Any) -> str:
    """Get the SHA256 hash of a value."""
    return hashlib.sha256(str(value).encode()).hexdigest()


def _unlink_and_ignore(path: Path) -> None:
    """Unlink a file and ignore the error if it fails.

    Errors can happen if we do not have permission to access the file.
    """
    try:
        path.unlink(missing_ok=True)
    except OSError:
        pass


@contextlib.contextmanager
def get_dataset_temp_mmap_path(
    fabric: Fabric,
    data: PathLike,
) -> Generator[Path, Any, Any]:
    """Generate file in temporary directory to be used for memory-mapping the dataset.

    Use the same file on all ranks across all nodes, unless the filesystem is not shared.
    """

    mmap_filepath = (cache.get_data_cache_dir() / get_sha256(data)).with_suffix(".mmap")
    mmap_filepath_broadcasted = Path(fabric.broadcast(str(mmap_filepath)))
    mmap_dirpath_broadcasted = mmap_filepath_broadcasted.parent
    ref_count_filepath_broadcasted = mmap_filepath.with_suffix(".ref_count")

    # Create the output directory if it doesn't exist.
    with fabric.rank_zero_first():
        if fabric.global_rank == 0:
            mmap_dirpath_broadcasted.mkdir(parents=True, exist_ok=True)

    # Check if the mmap directory is on a shared filesystem. We can only check this
    # after global rank zero has created the directory.
    try:
        is_shared_filesystem = fabric_utilities.is_shared_filesystem(
            strategy=fabric.strategy, path=mmap_dirpath_broadcasted
        )
    except FileNotFoundError:
        # Clearly not a shared filesystem because we just created the directory.
        is_shared_filesystem = False

    # If the filesystem is not shared we have to create the mmap file on every
    # node individually.
    if not is_shared_filesystem:
        with fabric.rank_zero_first(local=True):
            if fabric.local_rank == 0 and fabric.global_rank != 0:
                mmap_dirpath_broadcasted.mkdir(parents=True, exist_ok=True)

    try:
        # Increment reference count atomically
        _increment_ref_count(ref_count_filepath_broadcasted)

        yield mmap_filepath_broadcasted
    finally:
        # Decrement reference count and cleanup if zero
        _decrement_and_cleanup_if_zero(
            mmap_filepath_broadcasted, ref_count_filepath_broadcasted
        )


def _increment_ref_count(ref_file: Path) -> None:
    lock_file = ref_file.with_suffix(".lock")

    with FileLock(lock_file, timeout=300):
        # Ensure file exists within the lock to avoid race conditions
        ref_file.touch()
        with open(ref_file, "r+") as f:
            count = int(f.read() or "0")
            f.seek(0)
            f.write(str(count + 1))
            f.truncate()


def _decrement_and_cleanup_if_zero(mmap_file: Path, ref_file: Path) -> None:
    try:
        lock_file = ref_file.with_suffix(".lock")

        with FileLock(lock_file, timeout=300):
            with open(ref_file, "r+") as f:
                count = max(0, int(f.read() or "1") - 1)
                f.seek(0)
                f.write(str(count))
                f.truncate()

                if count <= 0 and not Env.LIGHTLY_TRAIN_MMAP_REUSE_FILE.value:
                    # Remove mmap file only if we are not reusing it and count is zero
                    _unlink_and_ignore(mmap_file)

    except (FileNotFoundError, OSError):
        pass  # Another process already cleaned up


def get_dataset_mmap_file(
    fabric: Fabric,
    items: Iterable[Mapping[str, Primitive]],
    mmap_filepath: Path,
) -> MemoryMappedSequence[Primitive]:
    """Returns memory-mapped filepaths shared across all ranks.

    Filenames are written to mmap_filepath by rank zero and read by all ranks.
    """

    # If the file already exists and we are allowed to reuse it, return it.
    if Env.LIGHTLY_TRAIN_MMAP_REUSE_FILE.value and mmap_filepath.exists():
        logger.warning(f"Reusing existing memory-mapped file '{mmap_filepath}'.")
        return MemoryMappedSequence.from_file(mmap_filepath=mmap_filepath)

    # Check if the mmap file is on a shared filesystem.
    try:
        is_shared_filesystem = fabric_utilities.is_shared_filesystem(
            strategy=fabric.strategy, path=mmap_filepath.parent
        )
    except FileNotFoundError:
        # Clearly not a shared filesystem because we just created the parent directory.
        is_shared_filesystem = False

    # If the filesystem is not shared we have to create the mmap file on every
    # node individually.
    with fabric.rank_zero_first(local=True):
        if (fabric.global_rank == 0) or (
            not is_shared_filesystem and fabric.local_rank == 0
        ):
            memory_mapped_sequence.write_items_to_file(
                items=items,
                mmap_filepath=mmap_filepath,
            )

    return MemoryMappedSequence.from_file(mmap_filepath=mmap_filepath)


def get_dataset(
    fabric: Fabric,
    dataset_args: MaskSemanticSegmentationDatasetArgs,
    transform: TaskTransform,
    mmap_filepath: Path,
) -> TaskDataset:
    image_info = dataset_args.list_image_info()

    dataset_cls = dataset_args.get_dataset_cls()
    # TODO(Guarin, 08/25): Relax this when we add object detection.
    assert isinstance(transform, SemanticSegmentationTransform)
    return dataset_cls(
        dataset_args=dataset_args,
        image_info=get_dataset_mmap_file(
            fabric=fabric,
            items=image_info,
            mmap_filepath=mmap_filepath,
        ),
        transform=transform,
    )


def get_train_dataloader(
    fabric: Fabric,
    dataset: TaskDataset,
<<<<<<< HEAD
=======
    transform_args: TaskTransformArgs,
>>>>>>> d046fc0c
    batch_size: int,
    num_workers: int,
    loader_args: dict[str, Any] | None = None,
) -> DataLoader[TaskDatasetItem]:
    timeout = Env.LIGHTLY_TRAIN_DATALOADER_TIMEOUT_SEC.value if num_workers > 0 else 0
    # TODO(Guarin, 07/25): Persistent workers by default?
    collate_fn = dataset.batch_collate_fn_cls(
        split="train", transform_args=transform_args
    )
    dataloader_kwargs: dict[str, Any] = dict(
        dataset=dataset,
        batch_size=batch_size // fabric.world_size,
        shuffle=True,
        num_workers=num_workers,
        drop_last=True,
        timeout=timeout,
        collate_fn=collate_fn,
    )
    if loader_args is not None:
        logger.debug(f"Using additional dataloader arguments {loader_args}.")
        # Ignore batch_size from loader_args. It is already handled in
        # get_global_batch_size.
        loader_args.pop("batch_size", None)
        dataloader_kwargs.update(**loader_args)
    dataloader = DataLoader(**dataloader_kwargs)
    return fabric.setup_dataloaders(dataloader)  # type: ignore[return-value,no-any-return]


def get_val_dataloader(
    fabric: Fabric,
    dataset: TaskDataset,
<<<<<<< HEAD
=======
    transform_args: TaskTransformArgs,
>>>>>>> d046fc0c
    batch_size: int,
    num_workers: int,
    loader_args: dict[str, Any] | None = None,
) -> DataLoader[TaskDatasetItem]:
    timeout = Env.LIGHTLY_TRAIN_DATALOADER_TIMEOUT_SEC.value if num_workers > 0 else 0
    collate_fn = dataset.batch_collate_fn_cls(
        split="val", transform_args=transform_args
    )
    dataloader_kwargs: dict[str, Any] = dict(
        dataset=dataset,
        batch_size=batch_size // fabric.world_size,
        shuffle=False,
        num_workers=num_workers,
        drop_last=False,
        timeout=timeout,
        collate_fn=collate_fn,
    )
    if loader_args is not None:
        logger.debug(f"Using additional dataloader arguments {loader_args}.")
        # Ignore batch_size from loader_args. It is already handled in
        # get_global_batch_size.
        loader_args.pop("batch_size", None)
        dataloader_kwargs.update(**loader_args)
    dataloader = DataLoader(**dataloader_kwargs)
    return fabric.setup_dataloaders(dataloader)  # type: ignore[return-value,no-any-return]


def get_steps(steps: int | Literal["auto"], default_steps: int) -> int:
    return default_steps if steps == "auto" else steps


def get_train_model_cls(model_name: str) -> type[TrainModel]:
    for train_model_cls in TASK_TRAIN_MODEL_CLASSES:
        if train_model_cls.task_model_cls.is_supported_model(model_name):
            return train_model_cls
    raise ValueError(f"Unsupported model name '{model_name}'.")


def get_train_model_args(
    model_args: dict[str, Any] | TrainModelArgs | None,
    model_args_cls: type[TrainModelArgs],
    total_steps: int,
    model_name: str,
) -> TrainModelArgs:
    if isinstance(model_args, TrainModelArgs):
        return model_args
    model_args = {} if model_args is None else model_args
    args = validate.pydantic_model_validate(model_args_cls, model_args)
    args.resolve_auto(total_steps=total_steps, model_name=model_name)
    return args


def log_step(
    split: Literal["train", "val"], step: int, max_steps: int, log_dict: dict[str, Any]
) -> None:
    split_cap = split.capitalize()
    name_to_display_name = {
        "train_loss": "Train Loss",
        "train_metric/miou": "Train mIoU",
        "val_loss": "Val Loss",
        "val_metric/miou": "Val mIoU",
    }
    parts = [
        f"{split_cap} Step {step + 1}/{max_steps}",
    ]
    for name, value in log_dict.items():
        if name in name_to_display_name:
            parts.append(f"{name_to_display_name[name]}: {value:.4f}")
    line = " | ".join(parts)
    logger.info(line)


def compute_metrics(log_dict: dict[str, Any]) -> dict[str, Any]:
    # Lazy import because torchmetrics is optional dependency.
    from torchmetrics import Metric

    metrics = {}
    for name, value in log_dict.items():
        if isinstance(value, Metric):
            value = value.compute()
        if isinstance(value, Tensor) and value.numel() > 1:
            for i, v in enumerate(value):
                metrics[f"{name}_{i}"] = v.item()
        if isinstance(value, dict):
            for class_name, class_value in value.items():
                metrics[f"{name}{class_name}"] = class_value.item()
        else:
            metrics[name] = value
    return metrics


def reset_metrics(log_dict: dict[str, Any]) -> None:
    # Lazy import because torchmetrics is optional dependency.
    from torchmetrics import Metric

    for value in log_dict.values():
        if isinstance(value, Metric):
            value.reset()


def get_save_checkpoint_args(
    checkpoint_args: dict[str, Any] | TaskSaveCheckpointArgs | None,
) -> TaskSaveCheckpointArgs:
    if isinstance(checkpoint_args, TaskSaveCheckpointArgs):
        return checkpoint_args
    checkpoint_args = {} if checkpoint_args is None else checkpoint_args
    args = validate.pydantic_model_validate(TaskSaveCheckpointArgs, checkpoint_args)
    return args


def get_last_checkpoint_path(out_dir: PathLike) -> Path:
    out_dir = Path(out_dir).resolve()
    ckpt_path = out_dir / "checkpoints" / "last.ckpt"
    return ckpt_path


def save_checkpoint(fabric: Fabric, out_dir: Path, state: TrainTaskState) -> None:
    ckpt_path = get_last_checkpoint_path(out_dir)
    logger.info(f"Saving checkpoint to '{ckpt_path}'")
    fabric.save(path=ckpt_path, state=state)  # type: ignore[arg-type]


def get_exported_model_path(out_dir: PathLike) -> Path:
    out_dir = Path(out_dir).resolve()
    model_path = out_dir / "exported_models" / "exported_last.pt"
    return model_path


def export_model(out_dir: Path, model_dict: dict[str, Any]) -> None:
    model_path = get_exported_model_path(out_dir)
    model_path.parent.mkdir(parents=True, exist_ok=True)

    logger.info(f"Exporting model to '{model_path}'")
    torch.save(model_dict, model_path)


def load_checkpoint_from_interrupted(
    fabric: Fabric, out_dir: PathLike, state: TrainTaskState
) -> None:
    ckpt_path = get_last_checkpoint_path(out_dir)
    if not ckpt_path.exists():
        raise FileNotFoundError(f"Checkpoint file '{ckpt_path}' does not exist.")

    train_model = state["train_model"]
    train_model_grads = {n: p.requires_grad for n, p in train_model.named_parameters()}
    train_model_trainings = {n: m.training for n, m in train_model.named_modules()}
    optimizer = state["optimizer"]
    scheduler = state["scheduler"]
    train_dataloader = state["train_dataloader"]

    logger.info(f"Loading checkpoint from '{ckpt_path}'")
    fabric.load(path=ckpt_path, state=state)  # type: ignore[arg-type]

    # Sanity check to make sure that checkpoint loading didn't create new objects or
    # changed the model state.
    assert state["train_model"] is train_model
    assert {
        n: p.requires_grad for n, p in state["train_model"].named_parameters()
    } == train_model_grads
    assert {
        n: m.training for n, m in state["train_model"].named_modules()
    } == train_model_trainings
    assert state["optimizer"] is optimizer
    assert state["scheduler"] is scheduler
    assert state["train_dataloader"] is train_dataloader


def load_checkpoint_from_file(
    fabric: Fabric,
    ckpt_path: PathLike,
    state: TrainTaskState,
) -> None:
    ckpt_path = Path(ckpt_path).resolve()
    if not ckpt_path.exists():
        raise FileNotFoundError(f"Checkpoint file '{ckpt_path}' does not exist.")

    train_model = state["train_model"]
    train_model_grads = {n: p.requires_grad for n, p in train_model.named_parameters()}
    train_model_trainings = {n: m.training for n, m in train_model.named_modules()}

    logger.info(f"Loading checkpoint from '{ckpt_path}'")
    fabric.load(path=ckpt_path, state={"train_model": train_model})  # type: ignore[arg-type]

    # Sanity check to make sure that checkpoint loading didn't create new objects or
    # changed the model state.
    assert state["train_model"] is train_model
    assert {
        n: p.requires_grad for n, p in state["train_model"].named_parameters()
    } == train_model_grads
    assert {
        n: m.training for n, m in state["train_model"].named_modules()
    } == train_model_trainings<|MERGE_RESOLUTION|>--- conflicted
+++ resolved
@@ -431,10 +431,7 @@
 def get_train_dataloader(
     fabric: Fabric,
     dataset: TaskDataset,
-<<<<<<< HEAD
-=======
     transform_args: TaskTransformArgs,
->>>>>>> d046fc0c
     batch_size: int,
     num_workers: int,
     loader_args: dict[str, Any] | None = None,
@@ -466,10 +463,7 @@
 def get_val_dataloader(
     fabric: Fabric,
     dataset: TaskDataset,
-<<<<<<< HEAD
-=======
     transform_args: TaskTransformArgs,
->>>>>>> d046fc0c
     batch_size: int,
     num_workers: int,
     loader_args: dict[str, Any] | None = None,
