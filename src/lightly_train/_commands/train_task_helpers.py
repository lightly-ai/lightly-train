--- conflicted
+++ resolved
@@ -675,12 +675,6 @@
             if "map" in value:
                 # Special case for detection metrics which return results like this:
                 # {"map": 0.5, "map_50": 0.7, ...}
-<<<<<<< HEAD
-                if name.endswith("/map"):
-                    name = name[:-4]
-                for key, val in value.items():
-                    metrics[f"{name}/{key}"] = val.item()
-=======
                 agg_metrics = {
                     "map",
                     "map_50",
@@ -701,7 +695,6 @@
                 for key, val in value.items():
                     if key in agg_metrics:
                         metrics[f"{name}/{key}"] = val.item()
->>>>>>> 6e12c0ba
             else:
                 # Class-wise metrics that look like this:
                 # {"class 1": 0.5, "class 2": 0.7, ...}
