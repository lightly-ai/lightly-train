--- conflicted
+++ resolved
@@ -54,11 +54,8 @@
     "ModelPart",
     "train",
     "train_semantic_segmentation",
-<<<<<<< HEAD
     "train_object_detection",
-=======
     "predict_semantic_segmentation",
->>>>>>> edac1c16
     "load_model_from_checkpoint",
 ]
 
