#
# Copyright (c) Lightly AG and affiliates.
# All rights reserved.
#
# This source code is licensed under the license found in the
# LICENSE file in the root directory of this source tree.
#
from __future__ import annotations

import logging
from typing import Any, Literal

import torch
import torch.nn.functional as F
from torch import Tensor
from torch.nn import Linear, Module, init
from torch.optim.optimizer import Optimizer

from lightly_train._methods.distillationv2.distillationv2_loss import DistillationV2Loss
from lightly_train._methods.distillationv2.distillationv2_transform import (
    DistillationV2Transform,
)
from lightly_train._methods.method import Method, TrainingStepResult
from lightly_train._methods.method_args import MethodArgs
from lightly_train._models import package_helpers
from lightly_train._models.embedding_model import EmbeddingModel
from lightly_train._optim.lars_args import LARSArgs
from lightly_train._optim.optimizer_args import OptimizerArgs
from lightly_train._optim.optimizer_type import OptimizerType
from lightly_train._optim.trainable_modules import TrainableModules
from lightly_train._transforms.transform import (
    MethodTransform,
)
from lightly_train.types import Batch

logger = logging.getLogger(__name__)


def get_teacher(teacher_name: str) -> Module:
<<<<<<< HEAD
    wrapped_model = package_helpers.get_wrapped_model(
        model=teacher_name, model_args={"pretrained": True}
    )
=======
    wrapped_model = package_helpers.get_wrapped_model(model=teacher_name)
>>>>>>> 693c6b59
    teacher_embedding_model = wrapped_model.get_model()
    teacher_embedding_model.eval()
    return teacher_embedding_model


class DistillationV2Args(MethodArgs):
    """Args for DistillationV2 method for dataset."""

    # Number of teacher blocks from the teacher model to use.
    n_teacher_blocks: int = 2

    # Default teacher
    teacher: str = "dinov2_vit/vitb14_pretrain"


class DistillationV2LARSArgs(LARSArgs):
    lr: float = 1.5
    momentum: float = 0.9
    dampening: float = 0
    weight_decay: float = 1e-6
    nesterov: bool = False
    trust_coefficient: float = 0.001
    eps: float = 1e-8


class DistillationV2(Method):
    def __init__(
        self,
        method_args: DistillationV2Args,
        optimizer_args: OptimizerArgs,
        embedding_model: EmbeddingModel,
        global_batch_size: int,
    ):
        super().__init__(
            method_args=method_args,
            optimizer_args=optimizer_args,
            embedding_model=embedding_model,
            global_batch_size=global_batch_size,
        )
        # Get the teacher model.
        self.teacher_embedding_model = get_teacher(method_args.teacher)
        self.teacher_embedding_dim = (
            method_args.n_teacher_blocks * self.teacher_embedding_model.embed_dim
        )

        # Store the student model.
        self.student_embedding_model = embedding_model

        # Instantiate a linear projection head that performs the mapping
        # from the student embedding space to the teacher embedding space.
        self.student_projection_head = Linear(
            embedding_model.embed_dim, self.teacher_embedding_dim
        )

        # Initialize the weights of the linear projection head with a
        # truncated normal.
        init.trunc_normal_(self.student_projection_head.weight, std=0.02)

        # Instantiate the criterion.
        self.criterion = DistillationV2Loss()
        self.method_args = method_args

    def training_step_impl(self, batch: Batch, batch_idx: int) -> TrainingStepResult:
        # Get the images. In distillation, we only use one view.
        views = batch["views"][0]

        # Mixup the data.
        views = self._mixup_data(views)

        # Get the [B, D] teacher features.
        x_teacher = self._forward_teacher(views)

        # Get the [B, D] student features.
        x_student = self._forward_student(views)

        # Compute the loss.
        loss = self.criterion(
            teacher_features=x_teacher,
            student_features=x_student,
        )

        return TrainingStepResult(loss=loss)

    @torch.no_grad()
    def _forward_teacher(self, x: Tensor) -> Tensor:
        # Forward the images through the teacher model.
        x_list = self.teacher_embedding_model.get_intermediate_layers(
            x, n=self.method_args.n_teacher_blocks
        )
        x = torch.cat(x_list, dim=-1)
        return x

    def _forward_student(self, x: Tensor) -> Tensor:
        # Store the image size.
        b, _, image_h, image_w = x.shape

        # Infer the spatial size of the teacher features.
        teacher_features_h = image_h // self.teacher_embedding_model.patch_size
        teacher_features_w = image_w // self.teacher_embedding_model.patch_size

        # Forward the images through the student model.
        x = self.student_embedding_model(x, pool=False)

        # The projection head expects tensors with channel last format.
        x = x.permute(0, 2, 3, 1)

        # Forward the student features through the projection head to
        # match the dimension of the teacher: (B, H, W, C) -> (B, H, W, D).
        x = self.student_projection_head(x)

        # Resize the student spatial features to have the same resolution
        # as the teacher spatial features.
        x = x.permute(0, 3, 1, 2)  # (B, H, W, D) -> (B, D, H, W)
        x = F.interpolate(
            x,
            size=(teacher_features_h, teacher_features_w),
            mode="bilinear",
            align_corners=False,
        )

        # Flatten the spatial dimensions to match the teacher features:
        # (B, D, H, W) -> (B, H * W, D).
        x = x.permute(0, 2, 3, 1).view(b, -1, self.teacher_embedding_dim)

        return x

    @staticmethod
    def _mixup_data(x: Tensor) -> Tensor:
        # Sample lambda from a uniform distribution U(0, 1).
        lambda_ = torch.empty(1).uniform_(0.0, 1.0).item()

        # Obtain a random permutation of the image indices.
        batch_size = x.size(0)
        index = torch.randperm(batch_size)

        # Perform a convex combination of the images and shuffled images.
        mixed_x = lambda_ * x + (1.0 - lambda_) * x[index, :]
        return mixed_x

    @staticmethod
    def method_args_cls() -> type[DistillationV2Args]:
        return DistillationV2Args

    @staticmethod
    def optimizer_args_cls(
        optim_type: OptimizerType | Literal["auto"],
    ) -> type[OptimizerArgs]:
        classes: dict[OptimizerType | Literal["auto"], type[OptimizerArgs]] = {
            "auto": DistillationV2LARSArgs,
            OptimizerType.LARS: DistillationV2LARSArgs,
        }
        return classes.get(optim_type, Method.optimizer_args_cls(optim_type=optim_type))

    def trainable_modules(self) -> TrainableModules:
        return TrainableModules(
            modules=[self.student_embedding_model, self.student_projection_head]
        )

    def configure_gradient_clipping(
        self,
        optimizer: Optimizer,
        gradient_clip_val: int | float | None = None,
        gradient_clip_algorithm: str | None = None,
    ) -> None:
        self.clip_gradients(
            optimizer=optimizer,
            gradient_clip_val=1.0,
            gradient_clip_algorithm="norm",
        )

    @staticmethod
    def transform_cls() -> type[MethodTransform]:
        return DistillationV2Transform

    def on_save_checkpoint(self, checkpoint: dict[str, Any]) -> None:
        """Remove the teacher model from the checkpoint before saving."""
        # Iterate over the state dict and filter out the teacher model.
        checkpoint["state_dict"] = {
            k: v
            for k, v in checkpoint["state_dict"].items()
            if not k.startswith("teacher_embedding_model.")
        }

    def on_load_checkpoint(self, checkpoint: dict[str, Any]) -> None:
        """Ensure the teacher statedict is in the checkpoint before resuming."""
        # Add the teacher model to the checkpoint.
        checkpoint["state_dict"].update(
            {
                f"teacher_embedding_model.{k}": v
                for k, v in self.teacher_embedding_model.state_dict().items()
            }
        )<|MERGE_RESOLUTION|>--- conflicted
+++ resolved
@@ -37,13 +37,7 @@
 
 
 def get_teacher(teacher_name: str) -> Module:
-<<<<<<< HEAD
-    wrapped_model = package_helpers.get_wrapped_model(
-        model=teacher_name, model_args={"pretrained": True}
-    )
-=======
     wrapped_model = package_helpers.get_wrapped_model(model=teacher_name)
->>>>>>> 693c6b59
     teacher_embedding_model = wrapped_model.get_model()
     teacher_embedding_model.eval()
     return teacher_embedding_model
