--- conflicted
+++ resolved
@@ -44,10 +44,8 @@
     teacher_weights: str | Path | None = None,
     method_args: DistillationV2Args | None = None,
 ) -> Module:
-<<<<<<< HEAD
-=======
-    # TODO (Lionel, 08/25): Make it such that we can properly pass this argument through the method_args.
->>>>>>> 874a6cc8
+    # TODO (Lionel, 08/25): Make it such that we can properly pass this argument through
+    # the method_args.
     model_args = None
     if "dinov3" in teacher_name and method_args is not None:
         model_args = {
