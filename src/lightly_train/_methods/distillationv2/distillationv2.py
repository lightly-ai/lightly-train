--- conflicted
+++ resolved
@@ -218,35 +218,16 @@
         return TrainingStepResult(loss=loss)
 
     @torch.no_grad()
-<<<<<<< HEAD
     def _forward_teacher(self, x: Tensor) -> tuple[Tensor, tuple[int, int]]:
         """Forward the images through the teacher model and return them in the
         (B, H * W, D * n_teacher_blocks) format.
         """
         # (n_teacher_blocks, B, D, H, W)
         x_list = list(
-            self.teacher_embedding_model.get_intermediate_layers(
+            self.teacher_embedding_model.get_intermediate_layers(  # type: ignore[operator]
                 x, n=self.method_args.n_teacher_blocks, reshape=True
             )
         )
-=======
-    def _forward_teacher(self, x: Tensor) -> Tensor:
-        # Forward the images through the teacher model.
-        x_list = self.teacher_embedding_model.get_intermediate_layers(  # type: ignore[operator]
-            x, n=self.method_args.n_teacher_blocks
-        )
-        x = torch.cat(x_list, dim=-1)
-        return x
-
-    def _forward_student(self, x: Tensor) -> Tensor:
-        # Store the image size.
-        b, _, image_h, image_w = x.shape
-
-        # Infer the spatial size of the teacher features.
-        patch_size: int = self.teacher_embedding_model.patch_size  # type: ignore
-        teacher_features_h = math.ceil(image_h / patch_size)
-        teacher_features_w = math.ceil(image_w / patch_size)
->>>>>>> fc618374
 
         # Make sure all feature maps have the same spatial size as the last layer.
         # For ViTs this is always the case. But ConvNeXts return feature maps of
