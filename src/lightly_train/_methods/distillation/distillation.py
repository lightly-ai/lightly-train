#
# Copyright (c) Lightly AG and affiliates.
# All rights reserved.
#
# This source code is licensed under the license found in the
# LICENSE file in the root directory of this source tree.
#
from __future__ import annotations

import logging
from typing import Any, Literal

import torch
import torch.nn.functional as F
from torch import Tensor
from torch.nn import Flatten, Linear, init
from torch.optim.optimizer import Optimizer

from lightly_train import _scaling
from lightly_train._commands._warnings import filter_huggingface_warnings
from lightly_train._configs.validate import no_auto
from lightly_train._methods.distillation.distillation_loss import DistillationLoss
from lightly_train._methods.distillation.distillation_transform import (
    DistillationTransform,
)
from lightly_train._methods.method import Method, TrainingStepResult
from lightly_train._methods.method_args import MethodArgs
from lightly_train._models.embedding_model import EmbeddingModel
from lightly_train._modules.teachers import get_teacher
from lightly_train._optim.lars_args import LARSArgs
from lightly_train._optim.optimizer_args import OptimizerArgs
from lightly_train._optim.optimizer_type import OptimizerType
from lightly_train._optim.trainable_modules import TrainableModules
from lightly_train._scaling import ScalingInfo
from lightly_train._transforms.transform import (
    MethodTransform,
)
from lightly_train.types import Batch

<<<<<<< HEAD
logger = logging.getLogger(__name__)
=======
# TODO(Thomas, 04/25): Remove this once the dependence on Transformers is removed.
filter_huggingface_warnings()

from transformers import (  # noqa: E402
    AutoModel,
)
>>>>>>> f9338a4a


class DistillationArgs(MethodArgs):
    """Args for Distillation method for dataset."""

    # Default number of teacher embeddings to store in the queue to serve as pseudo classification weights.
    queue_size: int | Literal["auto"] = "auto"

    # Default temperature parameter to regulate the sharpness of the distributions in the loss.
    temperature: float = 0.07

    # Default teacher
    teacher: str = "dinov2_vitb14"

    def resolve_auto(
        self, scaling_info: ScalingInfo, optimizer_args: OptimizerArgs
    ) -> None:
        if self.queue_size == "auto":
            # Reduce the queue size for smaller datasets.
            self.queue_size = _scaling.get_bucket_value(
                input=scaling_info.dataset_size,
                buckets=[
                    # (dataset_size, queue_size)
                    # Memory bank size is roughly 50% of the minimal dataset size and
                    # 25% of the maximal dataset size for the given bucket. For example,
                    # a bucket with 100-250 images has a queue size of 64.
                    (50, 16),
                    (100, 32),
                    (250, 64),
                    (500, 128),
                    (1_000, 256),
                    (2_000, 512),
                    (4_000, 1024),
                    (10_000, 2048),
                    (20_000, 4096),
                    (float("inf"), 8192),
                ],
            )
        elif self.queue_size >= scaling_info.dataset_size:
            raise ValueError(
                f"The specified queue size ({self.queue_size}) cannot be larger than the dataset size ({scaling_info.dataset_size})."
            )


class DistillationLARSArgs(LARSArgs):
    lr: float = 0.3
    momentum: float = 0.9
    dampening: float = 0
    weight_decay: float = 1e-6
    nesterov: bool = False
    trust_coefficient: float = 0.001
    eps: float = 1e-8


class Distillation(Method):
    def __init__(
        self,
        method_args: DistillationArgs,
        optimizer_args: OptimizerArgs,
        embedding_model: EmbeddingModel,
        global_batch_size: int,
    ):
        super().__init__(
            method_args=method_args,
            optimizer_args=optimizer_args,
            embedding_model=embedding_model,
            global_batch_size=global_batch_size,
        )
        # Get the teacher model.
        self.teacher_embedding_model, teacher_embed_dim = get_teacher(
            teacher_name=method_args.teacher
        )

        # Store the student model.
        self.student_embedding_model = embedding_model
        self.flatten = Flatten(start_dim=1)

        # Instantiate a linear projection head that performs the mapping from the student embedding space to the teacher embedding space.
        self.student_projection_head = Linear(
            embedding_model.embed_dim, teacher_embed_dim
        )

        # Initialize the weights of the linear projection head with a truncated normal.
        init.trunc_normal_(self.student_projection_head.weight, std=0.02)

        # Instantiate the criterion.
        self.criterion = DistillationLoss(temperature=method_args.temperature)
        self.method_args = method_args

        # Initialize a buffer to store the teacher representations from previous batches. The queue is independent to each gpu.
        self.teacher_queue: Tensor
        self.register_buffer(
            "teacher_queue",
            torch.zeros([no_auto(method_args.queue_size), teacher_embed_dim]),
        )

    def training_step_impl(self, batch: Batch, batch_idx: int) -> TrainingStepResult:
        # Get the images. In distillation, we only use one view.
        views = batch["views"][0]

        # Mixup the data.
        views = self._mixup_data(views)

        # Get the [B, D] teacher features.
        x_teacher = self._forward_teacher(views)

        # Get the [B, D] student features.
        x_student = self._forward_student(views)

        # Update the queue
        self._update_queue(x_teacher=x_teacher)

        # Compute the loss.
        loss = self.criterion(
            teacher_features=x_teacher,
            student_features=x_student,
            queue=self.teacher_queue,
        )

        return TrainingStepResult(loss=loss)

    @torch.no_grad()
    def _update_queue(self, x_teacher: Tensor) -> None:
        # Get the batch and queue size.
        B = x_teacher.size(0)
        queue_size = self.teacher_queue.size(0)

        # Handle cases where the queue size smaller than the batch size.
        if B >= queue_size:
            # When the queue is smaller than the batch, the queue is filled with a subset of the batch.
            self.teacher_queue = x_teacher[:queue_size].clone()
        else:
            # Shift the queue by B to the right.
            self.teacher_queue[B:] = self.teacher_queue[:-B].clone()

            # Replace the first B elements in the queue.
            self.teacher_queue[:B] = x_teacher

    @torch.no_grad()
    def _forward_teacher(self, x: Tensor) -> Tensor:
        # Forward the images through the teacher model.
        x = self.teacher_embedding_model(x)

        # L2-normalize the features.
        x = F.normalize(x, dim=-1, p=2)
        return x

    def _forward_student(self, x: Tensor) -> Tensor:
        # Forward the images through the student model.
        x = self.student_embedding_model(x)

        # Discard empty spatial dimensions: (B, C, 1, 1) -> (B, C).
        x = self.flatten(x)

        # Forward the student features through the projection head to match the dimension of the teacher: (B, C) -> (B, D).
        x = self.student_projection_head(x)

        # L2-normalize the features.
        x = F.normalize(x, dim=-1, p=2)
        return x

    @staticmethod
    def _mixup_data(x: Tensor) -> Tensor:
        # Sample lambda from a uniform distribution U(0, 1).
        lambda_ = torch.empty(1).uniform_(0.0, 1.0).item()

        # Obtain a random permutation of the image indices.
        batch_size = x.size(0)
        index = torch.randperm(batch_size)

        # Perform a convex combination of the images and shuffled images.
        mixed_x = lambda_ * x + (1.0 - lambda_) * x[index, :]
        return mixed_x

    @staticmethod
    def method_args_cls() -> type[DistillationArgs]:
        return DistillationArgs

    @staticmethod
    def optimizer_args_cls(
        optim_type: OptimizerType | Literal["auto"],
    ) -> type[OptimizerArgs]:
        classes: dict[OptimizerType | Literal["auto"], type[OptimizerArgs]] = {
            "auto": DistillationLARSArgs,
            OptimizerType.LARS: DistillationLARSArgs,
        }
        return classes.get(optim_type, Method.optimizer_args_cls(optim_type=optim_type))

    def trainable_modules(self) -> TrainableModules:
        return TrainableModules(
            modules=[self.student_embedding_model, self.student_projection_head]
        )

    def configure_gradient_clipping(
        self,
        optimizer: Optimizer,
        gradient_clip_val: int | float | None = None,
        gradient_clip_algorithm: str | None = None,
    ) -> None:
        self.clip_gradients(
            optimizer=optimizer,
            gradient_clip_val=1.0,
            gradient_clip_algorithm="norm",
        )

    @staticmethod
    def transform_cls() -> type[MethodTransform]:
        return DistillationTransform

    def on_save_checkpoint(self, checkpoint: dict[str, Any]) -> None:
        """Remove the teacher model from the checkpoint before saving."""
        # Iterate over the state dict and filter out the teacher model.
        checkpoint["state_dict"] = {
            k: v
            for k, v in checkpoint["state_dict"].items()
            if not k.startswith("teacher_embedding_model.")
        }

    def on_load_checkpoint(self, checkpoint: dict[str, Any]) -> None:
        """Ensure the teacher statedict is in the checkpoint before resuming."""
        # Add the teacher model to the checkpoint.
        checkpoint["state_dict"].update(
            {
                f"teacher_embedding_model.{k}": v
                for k, v in self.teacher_embedding_model.state_dict().items()
            }
        )<|MERGE_RESOLUTION|>--- conflicted
+++ resolved
@@ -37,16 +37,7 @@
 )
 from lightly_train.types import Batch
 
-<<<<<<< HEAD
 logger = logging.getLogger(__name__)
-=======
-# TODO(Thomas, 04/25): Remove this once the dependence on Transformers is removed.
-filter_huggingface_warnings()
-
-from transformers import (  # noqa: E402
-    AutoModel,
-)
->>>>>>> f9338a4a
 
 
 class DistillationArgs(MethodArgs):
