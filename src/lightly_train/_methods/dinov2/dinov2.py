--- conflicted
+++ resolved
@@ -189,14 +189,6 @@
         wrapped_model: DINOv2ViTModelWrapper = (
             self.teacher_embedding_model.wrapped_model  # type: ignore[assignment]
         )
-<<<<<<< HEAD
-        self.teacher_embedding_model_wrapper.make_teacher()
-        freeze_eval_module(self.teacher_embedding_model_wrapper)
-        # TODO(Jonas 06/25)can be a method of the model wrapper as soon as we merge the heads and backbone into a single model
-
-        # Create teacher and student dino heads
-        #TODO: merge all heads and backbone into a single model. such that we have self.teacher and self.student
-=======
         wrapped_model.make_teacher()
         freeze_eval_module(self.teacher_embedding_model)
 
@@ -204,7 +196,7 @@
         self._patch_size = model.patch_size
 
         # Create teacher and student heads
->>>>>>> 65c4dc07
+        #TODO: merge all heads and backbone into a single model. such that we have self.teacher and self.student
         dino_head = partial(
             DINOv2ProjectionHead,
             in_dim=model.embed_dim,
@@ -213,47 +205,6 @@
             out_dim=method_args.output_dim,
             use_bn=method_args.batch_norm,
         )
-<<<<<<< HEAD
-        self.teacher_dino_head = DINOHead(dino_head())
-        self.student_dino_head = DINOHead(
-            dino_head(freeze_last_layer=method_args.student_freeze_last_layer_epochs)
-        )
-
-        # Create teacher and student iBOT head
-        self.ibot_separate_head: bool = method_args.ibot_separate_head
-        #TODO(Jonas 06/25)no need for separate attribute can be inferred from self.method_args.ibot_separate_head
-        self.teacher_ibot_head: DINOHead | IBOTHead
-        self.student_ibot_head: DINOHead | IBOTHead
-        if self.ibot_separate_head:
-            ibot_head = partial(
-                DINOProjectionHead,
-                input_dim=method_args.embed_dim,
-                hidden_dim=method_args.hidden_dim,
-                bottleneck_dim=method_args.bottleneck_dim_ibot,
-                output_dim=no_auto(method_args.output_dim),
-                batch_norm=method_args.batch_norm,
-                norm_last_layer=method_args.norm_last_layer,
-            )
-            self.teacher_ibot_head = IBOTHead(ibot_head())
-            self.student_ibot_head = IBOTHead(
-                ibot_head(
-                    freeze_last_layer=method_args.student_freeze_last_layer_epochs
-                )
-            )
-        else:
-            self.teacher_ibot_head = self.teacher_dino_head
-            self.student_ibot_head = self.student_dino_head
-
-        freeze_eval_module(self.teacher_dino_head)
-        freeze_eval_module(self.teacher_ibot_head)
-        # TODO(Jonas 06/25)can be a method of the model wrapper as soon as we merge the heads and backbone into a single model
-
-        # Losses
-        self.centering = method_args.centering
-        # TODO(Jonas 06/25)no need for separate attribute can be inferred from self.method_args.centering
-        # TODO(Jonas 06/25)we could make two loss versions one for centering softmax and one for sinkhorn knopp, 
-        # so we could instantiate the corresponding one and remove logic form the train loop
-=======
         teacher_dino_head = dino_head()
         student_dino_head = dino_head()
 
@@ -280,7 +231,8 @@
         freeze_eval_module(self.teacher_head)
 
         # Losses
->>>>>>> 65c4dc07
+        # TODO(Jonas 06/25)we could make two loss versions one for centering softmax and one for sinkhorn knopp, 
+        # so we could instantiate the corresponding one and remove logic form the train loop
         self.dino_loss = DINOLoss(
             out_dim=method_args.output_dim,
             student_temp=method_args.student_temp,
@@ -293,48 +245,7 @@
         )
         self.koleo_loss = KoLeoLoss()
 
-<<<<<<< HEAD
-    def training_step(self, batch: Batch, batch_idx: int) -> Tensor:
-        # TODO(Jonas 06/25)remove this and use the method base implementation instead
-        training_step_log: DINOv2TrainingStepResult = self.training_step_impl(
-            batch, batch_idx
-        )
-        # TODO(Jonas 06/25)kwargs
-
-        train_loss = training_step_log.loss
-        dino_global_loss = training_step_log.dino_global_loss
-        dino_local_loss = training_step_log.dino_local_loss
-        ibot_loss = training_step_log.ibot_loss
-        koleo_loss = training_step_log.koleo_loss
-
-        log_dict = {
-            "train_loss": train_loss,
-            "dino_global_loss": dino_global_loss,
-            "dino_local_loss": dino_local_loss,
-            "ibot_loss": ibot_loss,
-            "koleo_loss": koleo_loss,
-        }
-
-        views = batch["views"]
-        self.log_dict(
-            log_dict,
-            prog_bar=True,
-            sync_dist=True,
-            batch_size=len(views[0]),
-        )
-
-        if self.global_step == 0:
-            # Show example views of the images in the first batch only.
-            self._log_example_views(train_batch=batch)
-
-        return train_loss
-
-    def training_step_impl(
-        self, batch: Batch, batch_idx: int
-    ) -> DINOv2TrainingStepResult:
-=======
     def training_step_impl(self, batch: Batch, batch_idx: int) -> TrainingStepResult:
->>>>>>> 65c4dc07
         # Teacher temperature scheduling
         teacher_temp = linear_warmup_schedule(
             step=self.trainer.global_step,
@@ -518,13 +429,9 @@
         )  # [M, D]
 
         # centering
-<<<<<<< HEAD
         #TODO(Jonas 06/25)instantiate the centering method in the loss and remove the logic from here
-        if self.centering == "softmax":
+        if self.method_args.center_method == "softmax":
             # TODO(Jonas 06/25)reshape the return inside the loss
-=======
-        if self.method_args.center_method == "softmax":
->>>>>>> 65c4dc07
             cls_tokens_centered = self.dino_loss.softmax_center_teacher(
                 cls_tokens_after_dino, teacher_temp=teacher_temp
             ).view(2, -1, *cls_tokens_after_dino.shape[1:])  # [G, B, D]
@@ -538,12 +445,8 @@
             )  # [M, D]
             masked_patch_tokens_centered = masked_patch_tokens_centered.squeeze(0)
             self.ibot_loss.update_center(masked_patch_tokens_after_ibot)
-<<<<<<< HEAD
-        elif self.centering == "sinkhorn_knopp":
+        elif self.method_args.center_method == "sinkhorn_knopp":
             # TODO(Jonas 06/25)reshape the return inside the loss
-=======
-        elif self.method_args.center_method == "sinkhorn_knopp":
->>>>>>> 65c4dc07
             cls_tokens_centered = self.dino_loss.sinkhorn_knopp_teacher(
                 cls_tokens_after_dino, teacher_temp=teacher_temp
             ).view(2, -1, *cls_tokens_after_dino.shape[1:])  # [G, B, D]
@@ -627,24 +530,6 @@
 
     def trainable_modules(self) -> TrainableModules:
         # decay is realized in get_optimizer_with_decay
-<<<<<<< HEAD
-        # TODO(Jonas 06/25)if we unify into a student model we can have a instantiated getter to return the trainables
-        if self.ibot_separate_head:
-            return TrainableModules(
-                modules=[
-                    self.student_embedding_model_wrapper._model,
-                    self.student_dino_head,
-                    self.student_ibot_head,
-                ],
-            )
-        else:
-            return TrainableModules(
-                modules=[
-                    self.student_embedding_model_wrapper._model,
-                    self.student_dino_head,
-                ]
-            )
-=======
         return TrainableModules(
             modules=[
                 # TODO(Guarin, 06/25): We should pass here the embedding model instead
@@ -654,7 +539,6 @@
                 self.student_head,
             ],
         )
->>>>>>> 65c4dc07
 
     # Ignore the return type, because pytorch-lightning types it wrongly.
     # See https://github.com/Lightning-AI/pytorch-lightning/issues/20106
@@ -750,14 +634,7 @@
             self.teacher_embedding_model,
             m=momentum,
         )
-<<<<<<< HEAD
-        # TODO(Jonas 06/25)can be hidden in the student model as well, to avoid logic here
-        update_momentum(self.student_dino_head, self.teacher_dino_head, m=momentum)
-        if self.ibot_separate_head:
-            update_momentum(self.student_ibot_head, self.teacher_ibot_head, m=momentum)
-=======
         update_momentum(self.student_head, self.teacher_head, m=momentum)
->>>>>>> 65c4dc07
         super().on_train_batch_end(outputs=outputs, batch=batch, batch_idx=batch_idx)
 
     @staticmethod
