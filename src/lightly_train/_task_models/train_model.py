--- conflicted
+++ resolved
@@ -28,14 +28,10 @@
     default_batch_size: ClassVar[int]
     default_steps: ClassVar[int]
 
-<<<<<<< HEAD
-    def resolve_auto(self, total_steps: int, model_name: str) -> None:
-=======
     train_transform_cls: ClassVar[type[TaskTransform]]
     val_transform_cls: ClassVar[type[TaskTransform]]
 
     def resolve_auto(self, total_steps: int) -> None:
->>>>>>> bb29ee2a
         pass
 
 
