#
# Copyright (c) Lightly AG and affiliates.
# All rights reserved.
#
# This source code is licensed under the license found in the
# LICENSE file in the root directory of this source tree.
#
from __future__ import annotations

from dataclasses import dataclass
from typing import Any, ClassVar

from lightning_fabric import Fabric
from torch import Tensor
from torch.nn import Module
from torch.optim.lr_scheduler import LRScheduler
from torch.optim.optimizer import Optimizer

from lightly_train._configs.config import PydanticConfig
from lightly_train._task_models.task_model import TaskModel
from lightly_train._transforms.task_transform import TaskTransform


class TrainModelArgs(PydanticConfig):
    # Default values that are used if the user didn't specify the value manually.
    # We store this in the model args as these values depend on the model. The values
    # are ClassVar because they have to be accessed before the class is instantiated.
    default_batch_size: ClassVar[int]
    default_steps: ClassVar[int]

    def resolve_auto(self, total_steps: int, model_name: str) -> None:
        pass


class TrainModel(Module):
    """Base class for task-specific models for training. Not exposed to the user.

    This class stores the model, criterion, and metrics for training and validation.
    It also implements the train and validation steps.
    """

    task: ClassVar[str]
    train_model_args_cls: ClassVar[type[TrainModelArgs]]
<<<<<<< HEAD
=======
    task_model_cls: ClassVar[type[TaskModel]]
>>>>>>> c6b15026
    train_transform_cls: ClassVar[type[TaskTransform]]
    val_transform_cls: ClassVar[type[TaskTransform]]

    # NOTE(Guarin, 07/25): We use the same method names as for LightningModule as
    # those methods are automatically handled by Fabric. Methods with different
    # names that are called within a Fabric context will raise an error if they have
    # not been registered with Fabric.
    # See https://lightning.ai/docs/fabric/2.5.2/api/wrappers.html#using-methods-other-than-forward-for-computation
    # The following methods are automatically handled:
    # - forward
    # - training_step
    # - validation_step
    # - test_step
    # - predict_step
    # See: https://github.com/Lightning-AI/pytorch-lightning/blob/95f16c12fe23664ffa5198a43266f715717c6f45/src/lightning/fabric/wrappers.py#L47-L48

    @classmethod
    def is_supported_model(cls, model_name: str) -> bool:
        raise NotImplementedError()

    def training_step(self, fabric: Fabric, batch, step: int) -> TaskStepResult:  # type: ignore[no-untyped-def]
        # Forward pass for training step.
        # Return dictionary with loss and metrics for logging.
        raise NotImplementedError()

    def validation_step(self, fabric: Fabric, batch) -> TaskStepResult:  # type: ignore[no-untyped-def]
        # Forward pass for validation step.
        # Return dictionary with loss and metrics for logging.
        raise NotImplementedError()

    def get_optimizer(self, total_steps: int) -> tuple[Optimizer, LRScheduler]:
        raise NotImplementedError()

    def set_train_mode(self) -> None:
        """Set the model to training mode."""
        self.train()

    def get_task_model(self) -> TaskModel:
        """Returns the task model.

        This is the model that users interact with for inference and deployment.
        """
        raise NotImplementedError()

    def clip_gradients(self, fabric: Fabric, optimizer: Optimizer) -> None:
        pass


@dataclass
class TaskStepResult:
    loss: Tensor
    log_dict: dict[str, Any]<|MERGE_RESOLUTION|>--- conflicted
+++ resolved
@@ -18,6 +18,7 @@
 
 from lightly_train._configs.config import PydanticConfig
 from lightly_train._task_models.task_model import TaskModel
+from lightly_train._transforms.task_transform import TaskTransform
 from lightly_train._transforms.task_transform import TaskTransform
 
 
@@ -41,10 +42,7 @@
 
     task: ClassVar[str]
     train_model_args_cls: ClassVar[type[TrainModelArgs]]
-<<<<<<< HEAD
-=======
     task_model_cls: ClassVar[type[TaskModel]]
->>>>>>> c6b15026
     train_transform_cls: ClassVar[type[TaskTransform]]
     val_transform_cls: ClassVar[type[TaskTransform]]
 
