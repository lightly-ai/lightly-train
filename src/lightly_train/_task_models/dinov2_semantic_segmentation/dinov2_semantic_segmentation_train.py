--- conflicted
+++ resolved
@@ -7,15 +7,10 @@
 #
 from __future__ import annotations
 
-<<<<<<< HEAD
 from typing import Any
 
 import torch
 import torch.nn.functional as F
-=======
-from typing import Any, cast
-
->>>>>>> 56a49371
 from lightning_fabric import Fabric
 from torch import Tensor
 from torch.nn import ModuleList
@@ -23,10 +18,7 @@
 from torch.optim.lr_scheduler import LRScheduler
 from torch.optim.optimizer import Optimizer
 from torchmetrics import JaccardIndex, MeanMetric
-<<<<<<< HEAD
 from torchmetrics.classification import MulticlassJaccardIndex
-=======
->>>>>>> 56a49371
 
 from lightly_train._data.mask_semantic_segmentation_dataset import (
     MaskSemanticSegmentationDataArgs,
@@ -52,7 +44,6 @@
     backbone_weights: PathLike | None = None
     freeze_backbone: bool = False
     drop_path_rate: float = 0.0
-<<<<<<< HEAD
     num_queries: int = 100  # Default for ADE20K
     # Corresponds to L_2 in the paper and network.num_blocks in the EoMT code.
     # Defaults in paper: base=3, large=4, giant=5.
@@ -85,9 +76,6 @@
     # Unused EoMT args:
     # - mask_thresh: Only used for panoptic segmentation.
     # - overlap_thresh: Only used for panoptic segmentation.
-=======
-    ignore_index: int = -100
->>>>>>> 56a49371
 
 
 class DINOv2SemanticSegmentationTrain(TaskTrainModel):
@@ -114,8 +102,6 @@
                 "drop_path_rate": task_args.drop_path_rate,
             },
         )
-<<<<<<< HEAD
-        # self.criterion = DINOv2SemanticSegmentationCrossEntropyLoss()
         self.criterion = MaskClassificationLoss(
             num_points=task_args.loss_num_points,
             oversample_ratio=task_args.loss_oversample_ratio,
@@ -125,22 +111,13 @@
             class_coefficient=task_args.loss_class_coefficient,
             num_labels=len(data_args.classes),
             no_object_coefficient=task_args.loss_no_object_coefficient,
-=======
-        self.criterion = DINOv2SemanticSegmentationCrossEntropyLoss(
-            task_args.ignore_index
->>>>>>> 56a49371
         )
         self.val_loss = MeanMetric()
 
         # MeanIoU assumes that background is class 0.
         # TODO(Guarin, 07/25): Make params configurable.
-<<<<<<< HEAD
         self.train_miou = JaccardIndex(
             task="multiclass",
-=======
-        self.train_miou = JaccardIndex(  # type: ignore[arg-type]
-            task=cast(Any, "multiclass"),
->>>>>>> 56a49371
             num_classes=max(data_args.classes) + 1,
             ignore_index=task_args.ignore_index,
         )
