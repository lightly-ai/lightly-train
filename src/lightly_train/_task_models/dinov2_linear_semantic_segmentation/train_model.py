#
# Copyright (c) Lightly AG and affiliates.
# All rights reserved.
#
# This source code is licensed under the license found in the
# LICENSE file in the root directory of this source tree.
#
from __future__ import annotations

from typing import Any, ClassVar, Literal

import torch
from lightly.models.utils import get_weight_decay_parameters
from lightly.utils.scheduler import CosineWarmupScheduler
from lightning_fabric import Fabric
from torch import Tensor
from torch.nn import CrossEntropyLoss
from torch.optim.adamw import AdamW
from torch.optim.lr_scheduler import LRScheduler
from torch.optim.optimizer import Optimizer

from lightly_train._configs.validate import no_auto
from lightly_train._data.mask_semantic_segmentation_dataset import (
    MaskSemanticSegmentationDataArgs,
)
from lightly_train._task_checkpoint import TaskSaveCheckpointArgs
from lightly_train._task_models.dinov2_linear_semantic_segmentation.task_model import (
    DINOv2LinearSemanticSegmentation,
)
from lightly_train._task_models.dinov2_linear_semantic_segmentation.transforms import (
    DINOv2LinearSemanticSegmentationTrainTransform,
    DINOv2LinearSemanticSegmentationValTransform,
    DINOv2LinearSemanticSegmentationValTransformArgs,
)
from lightly_train._task_models.train_model import (
    TaskStepResult,
    TrainModel,
    TrainModelArgs,
)
from lightly_train.types import MaskSemanticSegmentationBatch, PathLike


class DINOv2LinearSemanticSegmentationTaskSaveCheckpointArgs(TaskSaveCheckpointArgs):
    watch_metric: str = "val_metric/miou"
    mode: Literal["min", "max"] = "max"


class DINOv2LinearSemanticSegmentationTrainArgs(TrainModelArgs):
    default_batch_size: ClassVar[int] = 16
    # Default comes from PVOC12
    default_steps: ClassVar[int] = 80_000

<<<<<<< HEAD
    save_checkpoint_args_cls: ClassVar[type[TaskSaveCheckpointArgs]] = (
        DINOv2LinearSemanticSegmentationTaskSaveCheckpointArgs
    )

=======
    # Model args
>>>>>>> edac1c16
    backbone_freeze: bool = True
    backbone_weights: PathLike | None = None
    drop_path_rate: float | Literal["auto"] = "auto"

    # Gradient clipping. Same value as DINOv2.
    gradient_clip_val: float = 3.0

    # Optim
    lr: float = 0.001
    weight_decay: float = 0.01

    # Metrics
    metric_log_classwise: bool = True
    metric_log_debug: bool = False

    def resolve_auto(
        self,
        total_steps: int,
        model_name: str,
        model_init_args: dict[str, Any],
    ) -> None:
        if self.drop_path_rate == "auto":
            backbone_args = model_init_args.get("backbone_args", {})
            assert isinstance(backbone_args, dict)  # for mypy

            drop_path_rate = backbone_args.get("drop_path_rate", 0.0)
            assert isinstance(drop_path_rate, float)  # for mypy
            self.drop_path_rate = drop_path_rate


class DINOv2LinearSemanticSegmentationTrain(TrainModel):
    task = "semantic_segmentation"
    train_model_args_cls = DINOv2LinearSemanticSegmentationTrainArgs
    task_model_cls = DINOv2LinearSemanticSegmentation
    train_transform_cls = DINOv2LinearSemanticSegmentationTrainTransform
    val_transform_cls = DINOv2LinearSemanticSegmentationValTransform

    def __init__(
        self,
        *,
        model_name: str,
        model_args: DINOv2LinearSemanticSegmentationTrainArgs,
        data_args: MaskSemanticSegmentationDataArgs,
        val_transform_args: DINOv2LinearSemanticSegmentationValTransformArgs,
    ) -> None:
        super().__init__()
        # Lazy import because torchmetrics is an optional dependency.
        from torchmetrics import ClasswiseWrapper, JaccardIndex, MeanMetric
        from torchmetrics.classification import (  # type: ignore[attr-defined]
            MulticlassJaccardIndex,
        )

        image_size = no_auto(val_transform_args.image_size)
        normalize = no_auto(val_transform_args.normalize)

        self.model_args = model_args
        self.model = DINOv2LinearSemanticSegmentation(
            model_name=model_name,
            classes=data_args.included_classes,
            class_ignore_index=(
                data_args.ignore_index if data_args.ignore_classes else None
            ),
            backbone_freeze=self.model_args.backbone_freeze,
            backbone_weights=model_args.backbone_weights,
            backbone_args={
                "drop_path_rate": model_args.drop_path_rate,
            },
            image_size=image_size,
            image_normalize=normalize.model_dump(),
        )
        self.criterion = CrossEntropyLoss(ignore_index=data_args.ignore_index)

        # Metrics
        self.val_loss = MeanMetric()

        # TODO(Guarin, 08/25): Speed up metric calculation by not calculating
        # mIoU and classwise IoU separately. mIoU can be derived from the classwise IoU.
        self.train_miou = JaccardIndex(
            task="multiclass",  # type: ignore[arg-type]
            num_classes=data_args.num_included_classes,
            ignore_index=data_args.ignore_index,
        )
        self.val_miou = self.train_miou.clone()

        # Classwise MeanIoU
        class_labels = list(data_args.included_classes.values())
        self.train_classwise_iou = ClasswiseWrapper(  # type: ignore[call-arg]
            MulticlassJaccardIndex(
                num_classes=data_args.num_included_classes,
                validate_args=False,
                ignore_index=data_args.ignore_index,
                average=None,
            ),
            prefix="_",
            labels=class_labels,
        )
        self.val_classwise_iou = self.train_classwise_iou.clone()

    def get_task_model(self) -> DINOv2LinearSemanticSegmentation:
        return self.model

    def training_step(
        self, fabric: Fabric, batch: MaskSemanticSegmentationBatch, step: int
    ) -> TaskStepResult:
        images = batch["image"]
        assert isinstance(images, Tensor), "Images must be a single tensor for training"
        masks = batch["mask"]
        assert isinstance(masks, Tensor), "Masks must be a single tensor for training"

        logits = self.model.forward_train(images)
        if self.model.class_ignore_index is not None:
            logits = logits[:, :-1]  # Drop logits for the ignored class.
        loss = self.criterion(logits, masks)

        self.train_miou.update(logits, masks)
        log_dict = {
            "train_loss": loss.detach(),
            "train_metric/miou": self.train_miou,
        }
        if self.model_args.metric_log_debug or self.model_args.metric_log_classwise:
            self.train_classwise_iou.update(logits, masks)
            log_dict["train_metric_classwise/miou"] = self.train_classwise_iou

        return TaskStepResult(loss=loss, log_dict=log_dict)

    def validation_step(
        self, fabric: Fabric, batch: MaskSemanticSegmentationBatch
    ) -> TaskStepResult:
        images = batch["image"]
        masks = batch["mask"]
        image_sizes = [(image.shape[-2], image.shape[-1]) for image in images]

        # Tile the images.
        crops_list, origins = self.model.tile(images)
        crops = torch.stack(crops_list)

        crop_logits = self.model.forward_train(crops)
        if self.model.class_ignore_index is not None:
            crop_logits = crop_logits[:, :-1]

        # Un-tile the predictions.
        logits = self.model.untile(
            crop_logits=crop_logits, origins=origins, image_sizes=image_sizes
        )

        loss = torch.tensor(0.0, device=crop_logits.device)
        for image_logits, image_mask in zip(logits, masks):
            image_logits = image_logits.unsqueeze(0)  # Add batch dimension.
            image_mask = image_mask.unsqueeze(0)  # Add batch dimension.
            loss += self.criterion(image_logits, image_mask)
            self.val_miou.update(image_logits, image_mask)
            if self.model_args.metric_log_debug or self.model_args.metric_log_classwise:
                self.val_classwise_iou.update(image_logits, image_mask)
        loss /= len(images)

        # Metrics
        self.val_loss.update(loss, weight=len(images))
        log_dict = {
            "val_loss": loss.detach(),
            "val_metric/miou": self.val_miou,
        }
        if self.model_args.metric_log_debug or self.model_args.metric_log_classwise:
            log_dict["val_metric_classwise/miou"] = self.val_classwise_iou

        return TaskStepResult(loss=loss, log_dict=log_dict)

    def get_optimizer(self, total_steps: int) -> tuple[Optimizer, LRScheduler]:
        params_wd, params_no_wd = get_weight_decay_parameters([self])
        params_wd = [p for p in params_wd if p.requires_grad]
        params_no_wd = [p for p in params_no_wd if p.requires_grad]
        params: list[dict[str, Any]] = [
            {"name": "params", "params": params_wd},
            {
                "name": "no_weight_decay",
                "params": params_no_wd,
                "weight_decay": 0.0,
            },
        ]
        optimizer = AdamW(
            params=params,
            lr=self.model_args.lr,
            weight_decay=self.model_args.weight_decay,
        )
        scheduler = CosineWarmupScheduler(
            optimizer=optimizer,
            warmup_epochs=0,
            max_epochs=total_steps,
        )
        return optimizer, scheduler

    def set_train_mode(self) -> None:
        self.train()
        if self.model_args.backbone_freeze:
            self.model.freeze_backbone()

    def clip_gradients(self, fabric: Fabric, optimizer: Optimizer) -> None:
        fabric.clip_gradients(
            module=self,
            optimizer=optimizer,
            max_norm=self.model_args.gradient_clip_val,
        )<|MERGE_RESOLUTION|>--- conflicted
+++ resolved
@@ -50,14 +50,11 @@
     # Default comes from PVOC12
     default_steps: ClassVar[int] = 80_000
 
-<<<<<<< HEAD
     save_checkpoint_args_cls: ClassVar[type[TaskSaveCheckpointArgs]] = (
         DINOv2LinearSemanticSegmentationTaskSaveCheckpointArgs
     )
 
-=======
     # Model args
->>>>>>> edac1c16
     backbone_freeze: bool = True
     backbone_weights: PathLike | None = None
     drop_path_rate: float | Literal["auto"] = "auto"
