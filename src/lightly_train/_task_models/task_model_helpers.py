--- conflicted
+++ resolved
@@ -17,17 +17,8 @@
 from lightly_train.types import PathLike
 
 
-<<<<<<< HEAD
-def load_task_model_from_checkpoint(
-    *,
-    checkpoint: PathLike,
-    device: Literal["cpu", "cuda", "mps"] | torch.device | None = None,
-) -> TaskModel:
-    """Load a task model from a checkpoint file.
-=======
 def load_model_from_checkpoint(checkpoint: PathLike) -> TaskModel:
     """Load a model from a checkpoint file.
->>>>>>> 0bb73d01
 
     Args:
         checkpoint:
