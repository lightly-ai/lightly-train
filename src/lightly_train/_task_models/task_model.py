#
# Copyright (c) Lightly AG and affiliates.
# All rights reserved.
#
# This source code is licensed under the license found in the
# LICENSE file in the root directory of this source tree.
#
from __future__ import annotations

from typing import Any

<<<<<<< HEAD
import torch
=======
from PIL.Image import Image as PILImage
from torch import Tensor
>>>>>>> eea3f331
from torch.nn import Module

from lightly_train.types import PathLike


class TaskModel(Module):
    """Base class for task-specific models that the user interacts with.

    Must implement the forward method for inference. Must be pure PyTorch and not rely
    on Fabric or Lightning modules.
    """

    def __init__(self, init_args: dict[str, Any], ignore_args: set[str] | None = None):
        """
        Args:
            init_args:
                Arguments used to initialize the model. We save those to make it easy
                to serialize and load the model again.
            ignore_args:
                Arguments in init_args that should be ignored. This is useful to ignore
                arguments that are not relevant for serialization, such as
                `backbone_weights` which is not relevant anymore after the model is
                loaded for the first time.
        """
        super().__init__()
        ignore_args = set() if ignore_args is None else ignore_args
        ignore_args.update({"self", "__class__"})
        unknown_keys = ignore_args - init_args.keys()
        if unknown_keys:
            raise ValueError(
                f"Unknown keys in ignore_args: {unknown_keys}. "
                "Please contact the Lightly team if you encounter this error."
            )
        self._init_args = {k: v for k, v in init_args.items() if k not in ignore_args}

    @property
    def init_args(self) -> dict[str, Any]:
        """Returns the arguments used to initialize the model.

        This is useful for serialization of the model.
        """
        return self._init_args

    @property
    def class_path(self) -> str:
        """Returns the class path of the model.

        This is useful for serialization of the model.
        """
        return f"{self.__module__}.{self.__class__.__name__}"

<<<<<<< HEAD
    @property
    def device(self) -> torch.device:
        """Returns the device the model is currently on."""
        return next(self.parameters()).device
=======
    def predict(self, image: PathLike | PILImage | Tensor) -> Any:
        """Returns predictions for the given image.

        Args:
            image:
                The input image as a path, PIL image, or tensor. Tensors must have shape
                (C, H, W).
        """
        raise NotImplementedError()
>>>>>>> eea3f331

    def load_train_state_dict(self, state_dict: dict[str, Any]) -> None:
        """Load the state dict from a training checkpoint."""
        raise NotImplementedError()<|MERGE_RESOLUTION|>--- conflicted
+++ resolved
@@ -9,12 +9,9 @@
 
 from typing import Any
 
-<<<<<<< HEAD
-import torch
-=======
 from PIL.Image import Image as PILImage
 from torch import Tensor
->>>>>>> eea3f331
+import torch
 from torch.nn import Module
 
 from lightly_train.types import PathLike
@@ -66,12 +63,11 @@
         """
         return f"{self.__module__}.{self.__class__.__name__}"
 
-<<<<<<< HEAD
     @property
     def device(self) -> torch.device:
         """Returns the device the model is currently on."""
         return next(self.parameters()).device
-=======
+
     def predict(self, image: PathLike | PILImage | Tensor) -> Any:
         """Returns predictions for the given image.
 
@@ -81,7 +77,6 @@
                 (C, H, W).
         """
         raise NotImplementedError()
->>>>>>> eea3f331
 
     def load_train_state_dict(self, state_dict: dict[str, Any]) -> None:
         """Load the state dict from a training checkpoint."""
