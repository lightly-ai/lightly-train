#
# Copyright (c) Lightly AG and affiliates.
# All rights reserved.
#
# This source code is licensed under the license found in the
# LICENSE file in the root directory of this source tree.
#
from __future__ import annotations

from typing import Literal

from pydantic import Field

from lightly_train._transforms.semantic_segmentation_transform import (
    SemanticSegmentationTransform,
    SemanticSegmentationTransformArgs,
)
from lightly_train._transforms.transform import (
<<<<<<< HEAD
    CenterCropArgs,
    ChannelDropArgs,
=======
>>>>>>> 84f9a3b6
    ColorJitterArgs,
    NormalizeArgs,
    RandomCropArgs,
    RandomFlipArgs,
    ScaleJitterArgs,
    SmallestMaxSizeArgs,
)


class DINOv2EoMTSemanticSegmentationColorJitterArgs(ColorJitterArgs):
    # Differences between EoMT and this transform:
    # - EoMT always applies brightness before contrast/saturation/hue.
    # - EoMT applies all transforms indedenently with probability 0.5. We apply either
    #   all or none with probability 0.5.
    prob: float = 0.5
    strength: float = 1.0
    brightness: float = 32.0 / 255.0
    contrast: float = 0.5
    saturation: float = 0.5
    hue: float = 18.0 / 360.0


class DINOv2EoMTSemanticSegmentationScaleJitterArgs(ScaleJitterArgs):
    min_scale: float = 0.5
    max_scale: float = 2.0
    num_scales: int = 20
    prob: float = 1.0


class DINOv2EoMTSemanticSegmentationSmallestMaxSizeArgs(SmallestMaxSizeArgs):
    max_size: int | list[int] | Literal["auto"] = "auto"
    prob: float = 1.0


class DINOv2EoMTSemanticSegmentationRandomCropArgs(RandomCropArgs):
    height: int | Literal["auto"] = "auto"
    width: int | Literal["auto"] = "auto"
    pad_if_needed: bool = True
    pad_position: str = "center"
    fill: int = 0
    prob: float = 1.0


class DINOv2EoMTSemanticSegmentationTrainTransformArgs(
    SemanticSegmentationTransformArgs
):
    """
    Defines default transform arguments for semantic segmentation training with DINOv2.
    """

    image_size: tuple[int, int] = (518, 518)
    channel_drop: ChannelDropArgs | None = None
    normalize: NormalizeArgs = Field(default_factory=NormalizeArgs)
    random_flip: RandomFlipArgs = Field(default_factory=RandomFlipArgs)
    color_jitter: DINOv2EoMTSemanticSegmentationColorJitterArgs = Field(
        default_factory=DINOv2EoMTSemanticSegmentationColorJitterArgs
    )
    scale_jitter: ScaleJitterArgs | None = Field(
        default_factory=DINOv2EoMTSemanticSegmentationScaleJitterArgs
    )
    smallest_max_size: SmallestMaxSizeArgs | None = None
    random_crop: RandomCropArgs = Field(
        default_factory=DINOv2EoMTSemanticSegmentationRandomCropArgs
    )


class DINOv2EoMTSemanticSegmentationValTransformArgs(SemanticSegmentationTransformArgs):
    """
    Defines default transform arguments for semantic segmentation validation with DINOv2.
    """

    image_size: tuple[int, int] = (518, 518)
    channel_drop: ChannelDropArgs | None = None
    normalize: NormalizeArgs = Field(default_factory=NormalizeArgs)
    random_flip: RandomFlipArgs | None = None
    color_jitter: ColorJitterArgs | None = None
    scale_jitter: ScaleJitterArgs | None = None
    smallest_max_size: SmallestMaxSizeArgs = Field(
        default_factory=DINOv2EoMTSemanticSegmentationSmallestMaxSizeArgs
    )
    random_crop: RandomCropArgs | None = None


class DINOv2EoMTSemanticSegmentationTrainTransform(SemanticSegmentationTransform):
    transform_args_cls = DINOv2EoMTSemanticSegmentationTrainTransformArgs


class DINOv2EoMTSemanticSegmentationValTransform(SemanticSegmentationTransform):
    transform_args_cls = DINOv2EoMTSemanticSegmentationValTransformArgs<|MERGE_RESOLUTION|>--- conflicted
+++ resolved
@@ -16,11 +16,7 @@
     SemanticSegmentationTransformArgs,
 )
 from lightly_train._transforms.transform import (
-<<<<<<< HEAD
-    CenterCropArgs,
     ChannelDropArgs,
-=======
->>>>>>> 84f9a3b6
     ColorJitterArgs,
     NormalizeArgs,
     RandomCropArgs,
