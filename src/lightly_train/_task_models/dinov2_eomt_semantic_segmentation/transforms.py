--- conflicted
+++ resolved
@@ -45,12 +45,7 @@
     max_scale: float | None = 2.0
     num_scales: int | None = 20
     prob: float = 1.0
-<<<<<<< HEAD
-    step_seeding: bool = False
-    seed_offset: int = 0
-=======
     # TODO: Lionel(09/25): This is currently not used.
->>>>>>> 07f6d407
     divisible_by: int | None = None
 
 
