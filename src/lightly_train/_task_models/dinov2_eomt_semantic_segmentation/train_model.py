#
# Copyright (c) Lightly AG and affiliates.
# All rights reserved.
#
# This source code is licensed under the license found in the
# LICENSE file in the root directory of this source tree.
#
from __future__ import annotations

<<<<<<< HEAD
import math
from typing import Any, Literal
=======
from typing import Any
>>>>>>> 6dc1e44c

import torch
import torch.nn.functional as F
from lightning_fabric import Fabric
from torch import Tensor
from torch.nn import ModuleList
from torch.optim.adamw import AdamW
from torch.optim.lr_scheduler import LRScheduler
from torch.optim.optimizer import Optimizer

from lightly_train._configs.validate import no_auto
from lightly_train._data.mask_semantic_segmentation_dataset import (
    MaskSemanticSegmentationDataArgs,
)
from lightly_train._task_models.dinov2_eomt_semantic_segmentation.scheduler import (
    TwoStageWarmupPolySchedule,
)
from lightly_train._task_models.dinov2_eomt_semantic_segmentation.task_model import (
    DINOv2EoMTSemanticSegmentation,
)
from lightly_train._task_models.train_model import (
    TaskStepResult,
    TrainModel,
    TrainModelArgs,
)
from lightly_train.types import MaskSemanticSegmentationBatch, PathLike


class DINOv2EoMTSemanticSegmentationTrainArgs(TrainModelArgs):
    backbone_weights: PathLike | None = None
    drop_path_rate: float = 0.0
    num_queries: int = 100  # Default for ADE20K
    # Corresponds to L_2 in the paper and network.num_blocks in the EoMT code.
    # Defaults in paper: base=3, large=4, giant=5.
    num_joint_blocks: int = 4

    # Loss terms
    loss_num_points: int = 12544
    loss_oversample_ratio: float = 3.0
    loss_importance_sample_ratio: float = 0.75
    loss_no_object_coefficient: float = 0.1
    loss_mask_coefficient: float = 5.0
    loss_dice_coefficient: float = 5.0
    loss_class_coefficient: float = 2.0

    # Attention mask annealing.
    # This follows EoMT ADE20K semantic segmentation ViT-L defaults.
    attn_mask_annealing_steps_start: list[int] | Literal["auto"] = "auto"
    attn_mask_annealing_steps_end: list[int] | Literal["auto"] = "auto"

    # Gradient clipping.
    gradient_clip_val: float = 0.01

    # Optim
    lr: float = 1e-4
    llrd: float = 0.8  # Layer decay
    weight_decay: float = 0.05
    lr_warmup_steps: tuple[int, int] = (500, 1000)
    poly_power: float = 0.9  # Used for lr and mask annealing.

    # Unused EoMT args:
    # - mask_thresh: Only used for panoptic segmentation.
    # - overlap_thresh: Only used for panoptic segmentation.

    def resolve_auto(self, total_steps: int) -> None:
        # Infer the number of training phases from the number of joint blocks.
        num_training_phases = self.num_joint_blocks + 2

        # The phases all have the same duration.
        phases = [
            round(i * total_steps / num_training_phases)
            for i in range(num_training_phases + 1)
        ]

        # Set the start and stop of each phases.
        self.attn_mask_annealing_steps_start = phases[1:-2]
        self.attn_mask_annealing_steps_end = phases[2:-1]

        # Ensure the number of phases is correct.
        assert len(self.attn_mask_annealing_steps_start) == self.num_joint_blocks
        assert len(self.attn_mask_annealing_steps_end) == self.num_joint_blocks


class DINOv2EoMTSemanticSegmentationTrain(TrainModel):
    def __init__(
        self,
        *,
        model_name: str,
        model_args: DINOv2EoMTSemanticSegmentationTrainArgs,
        data_args: MaskSemanticSegmentationDataArgs,
    ) -> None:
        super().__init__()
        # Lazy import because torchmetrics is an optional dependency.
        from torchmetrics import JaccardIndex, MeanMetric
        from torchmetrics.classification import (  # type: ignore[attr-defined]
            MulticlassJaccardIndex,
        )

        # Lazy import because MaskClassificationLoss depends on optional transformers
        # dependeny.
        from lightly_train._task_models.dinov2_eomt_semantic_segmentation.mask_loss import (
            MaskClassificationLoss,
        )

        self.model_args = model_args

        self.model = DINOv2EoMTSemanticSegmentation(
            # TODO(Guarin, 10/25): Make configurable and pass all args.
            # We probably don't want to instantiate the model here. Either we pass it
            # from the outside or we use a setup function (might be useful for FSDP).
            model_name=model_name,
            classes=data_args.included_classes,
            class_ignore_index=(
                data_args.ignore_index if data_args.ignore_classes else None
            ),
            num_queries=model_args.num_queries,
            num_joint_blocks=model_args.num_joint_blocks,
            backbone_weights=model_args.backbone_weights,
            backbone_args={
                "drop_path_rate": model_args.drop_path_rate,
            },
        )
        self.criterion = MaskClassificationLoss(
            num_points=model_args.loss_num_points,
            oversample_ratio=model_args.loss_oversample_ratio,
            importance_sample_ratio=model_args.loss_importance_sample_ratio,
            mask_coefficient=model_args.loss_mask_coefficient,
            dice_coefficient=model_args.loss_dice_coefficient,
            class_coefficient=model_args.loss_class_coefficient,
            num_labels=data_args.num_included_classes,
            no_object_coefficient=model_args.loss_no_object_coefficient,
        )
        self.val_loss = MeanMetric()
        # MeanIoU assumes that background is class 0.
        # TODO(Guarin, 07/25): Make params configurable.
        # TODO(Thomas, 07/25): Use self.train_metrics only.
        self.train_miou = JaccardIndex(
            task="multiclass",  # type: ignore[arg-type]
            num_classes=data_args.num_included_classes,
            ignore_index=data_args.ignore_index,
        )
        self.val_miou = self.train_miou.clone()

        # Classwise MeanIoU for each joint block. Based on EoMT implementation.
        self.train_metrics = ModuleList(
            [
                MulticlassJaccardIndex(
                    num_classes=data_args.num_included_classes,
                    validate_args=False,
                    # NOTE(Guarin, 07/25): EoMT uses 255 as ignore index.
                    ignore_index=data_args.ignore_index,
                    average=None,
                )
                for _ in range(model_args.num_joint_blocks + 1)
            ]
        )
        self.val_metrics = ModuleList(
            [
                MulticlassJaccardIndex(
                    num_classes=data_args.num_included_classes,
                    validate_args=False,
                    # NOTE(Guarin, 07/25): EoMT uses 255 as ignore index.
                    ignore_index=data_args.ignore_index,
                    average=None,
                )
                for _ in range(model_args.num_joint_blocks + 1)
            ]
        )

    def get_task_model(self) -> DINOv2EoMTSemanticSegmentation:
        return self.model

    def training_step(
        self, fabric: Fabric, batch: MaskSemanticSegmentationBatch, step: int
    ) -> TaskStepResult:
        images = batch["image"]
        masks = batch["mask"]
        targets = batch["target"]
        _, _, H, W = images.shape

        mask_logits_per_layer, class_logits_per_layer = self.model.forward_train(images)

        # Loss
        num_blocks = len(self.model.backbone.blocks)
        losses = {}
        for block_idx, block_mask_logits, block_class_logits in zip(
            # Add +1 to num_blocks for final output.
            range(num_blocks - self.model_args.num_joint_blocks, num_blocks + 1),
            mask_logits_per_layer,
            class_logits_per_layer,
        ):
            block_losses = self.criterion(
                masks_queries_logits=block_mask_logits,
                class_queries_logits=block_class_logits,
                targets=targets,
            )
            block_suffix = f"_block{block_idx}" if block_idx < num_blocks else ""
            block_losses = {f"{k}{block_suffix}": v for k, v in block_losses.items()}
            losses.update(block_losses)
        loss = self.criterion.loss_total(losses_all_layers=losses)
        loss_dict = {f"train_loss/{k}": v for k, v in losses.items()}

        # Metrics
        for block_idx, (mask_logits, class_logits) in enumerate(
            list(zip(mask_logits_per_layer, class_logits_per_layer))
        ):
            mask_logits = F.interpolate(mask_logits, (H, W), mode="bilinear")
            logits = self.model.to_per_pixel_logits_semantic(mask_logits, class_logits)
            logits = logits[:, :-1]  # Drop ignore class logits.
            self.update_metrics_semantic(
                metrics=self.train_metrics,
                preds=logits,
                targets=masks,
                block_idx=block_idx,
            )
        for pred, targ in zip(logits, masks):
            self.train_miou.update(pred[None, ...], targ[None, ...])

        metrics: dict[str, Any] = {
            "train_metric/miou": self.train_miou,
        }
        for block_idx, metric in zip(
            range(num_blocks - self.model_args.num_joint_blocks, num_blocks + 1),
            self.train_metrics,
        ):
            block_suffix = f"_block{block_idx}" if block_idx < num_blocks else ""
            # These metrics should match the original EoMT metrics.
            metrics[f"train_metric/miou{block_suffix}_cls"] = metric

        mask_prob_dict = {
            f"train_attn_mask_prob/block{block_idx + num_blocks - self.model_args.num_joint_blocks}": value
            for block_idx, value in enumerate(self.model.attn_mask_probs)
        }

        # Mask annealing.
        for i in range(len(self.model.attn_mask_probs)):
            self.model.attn_mask_probs[i] = self.mask_annealing(
                start_iter=no_auto(self.model_args.attn_mask_annealing_steps_start)[i],
                current_iter=step,
                final_iter=no_auto(self.model_args.attn_mask_annealing_steps_end)[i],
            )

        return TaskStepResult(
            loss=loss,
            log_dict={
                "train_loss": loss.detach(),
                **loss_dict,
                **metrics,
                **mask_prob_dict,
            },
        )

    def validation_step(
        self, fabric: Fabric, batch: MaskSemanticSegmentationBatch
    ) -> TaskStepResult:
        images = batch["image"]
        masks = batch["mask"]
        targets = batch["target"]
        image_sizes = [image.shape[-2:] for image in images]

        # Tile the images.
        crops_list, origins = self.model.tile(images)  # type: ignore[arg-type]
        crops = torch.stack(crops_list)

        # Tile the targets for the loss
        binary_masks = [target["masks"] for target in targets]
        binary_masks_labels = [target["labels"] for target in targets]
        binary_masks_crops, _ = self.model.tile(binary_masks)

        # Compute the target per crop.
        targets_crops = []
        for origin, binary_masks_crop in zip(origins, binary_masks_crops):
            # Store the binary mask and label for the crop.
            targets_crops.append(
                {
                    "masks": binary_masks_crop,
                    "labels": binary_masks_labels[origin[0]],
                }
            )

        # TODO(Guarin, 07/25): Use a different forward method for validation?
        mask_logits_per_layer, class_logits_per_layer = self.model.forward_train(crops)
        num_blocks = len(self.model.backbone.blocks)
        losses = {}
        for i, (block_idx, mask_logits, class_logits) in enumerate(
            zip(
                # Add +1 to num_blocks for final output.
                range(num_blocks - self.model_args.num_joint_blocks, num_blocks + 1),
                mask_logits_per_layer,
                class_logits_per_layer,
            )
        ):
            h, w = crops.shape[-2:]
            mask_logits = F.interpolate(mask_logits, (h, w), mode="bilinear")
            crop_logits = self.model.to_per_pixel_logits_semantic(
                mask_logits, class_logits
            )
            crop_logits = crop_logits[:, :-1]  # Drop ignore class logits.

            # Un-tile the predictions.
            logits = self.model.untile(
                crop_logits=crop_logits, origins=origins, image_sizes=image_sizes
            )

            # Update the metrics.
            self.update_metrics_semantic(
                metrics=self.val_metrics,
                preds=logits,
                targets=masks,
                block_idx=i,
            )

            # Compute the loss
            block_losses = self.criterion(
                masks_queries_logits=mask_logits,
                class_queries_logits=class_logits,
                targets=targets_crops,
            )
            block_suffix = f"_block{block_idx}" if block_idx < num_blocks else ""
            block_losses = {f"{k}{block_suffix}": v for k, v in block_losses.items()}
            losses.update(block_losses)

        # Compute the total loss.
        loss = self.criterion.loss_total(losses_all_layers=losses)

        # Store the block-wise losses.
        log_dict = {f"val_loss/{k}": v for k, v in losses.items()}

        # Update the targets and predictions of the last block.
        for pred, targ in zip(logits, masks):
            self.val_miou.update(pred[None, ...], targ[None, ...])

        metrics: dict[str, Any] = {
            "val_metric/miou": self.val_miou,
        }
        for block_idx, metric in zip(
            range(num_blocks - self.model_args.num_joint_blocks, num_blocks + 1),
            self.val_metrics,
        ):
            block_suffix = f"_block{block_idx}" if block_idx < num_blocks else ""
            # These metrics should match the original EoMT metrics.
            metrics[f"val_metric/miou{block_suffix}_cls"] = metric

        return TaskStepResult(
            loss=loss,
            log_dict={
                "val_loss": loss.detach(),
                **log_dict,
                **metrics,
            },
        )

    def get_targets(self, masks: Tensor) -> list[dict[str, Tensor]]:
        # This follows logic from: https://github.com/tue-mps/eomt/blob/716cbd562366b9746804579b48b866da487d9485/datasets/ade20k_semantic.py#L47-L48
        targets = []
        for mask in masks:
            img_masks = []
            img_labels = []
            class_ids = mask.unique()
            # TODO(Guarin, 07/25): EoMT checks whether class id is in class mappings.
            for class_id in class_ids:
                img_masks.append(mask == class_id)
                img_labels.append(class_id)
            targets.append(
                {
                    "masks": torch.stack(img_masks),
                    "labels": mask.new_tensor(img_labels, dtype=torch.long),
                }
            )
        return targets

    @torch.compiler.disable  # type: ignore[misc]
    def to_per_pixel_targets_semantic(
        self,
        targets: list[dict[str, Tensor]],
        ignore_idx: int,
    ) -> list[Tensor]:
        per_pixel_targets = []
        for target in targets:
            per_pixel_target = torch.full(
                target["masks"].shape[-2:],
                ignore_idx,
                dtype=target["labels"].dtype,
                device=target["labels"].device,
            )

            for i, mask in enumerate(target["masks"]):
                per_pixel_target[mask] = target["labels"][i]

            per_pixel_targets.append(per_pixel_target)

        return per_pixel_targets

    def mask_annealing(
        self,
        start_iter: int,
        current_iter: int,
        final_iter: int,
    ) -> Tensor:
        device = self.model.attn_mask_probs[0].device
        dtype = self.model.attn_mask_probs[0].dtype
        if current_iter < start_iter:
            return torch.ones(1, device=device, dtype=dtype)
        elif current_iter >= final_iter:
            return torch.zeros(1, device=device, dtype=dtype)
        else:
            progress = torch.tensor(
                (current_iter - start_iter) / (final_iter - start_iter),
                device=device,
                dtype=dtype,
            )
            return (1.0 - progress).pow(self.model_args.poly_power)  # type: ignore[no-any-return]

    @torch.compiler.disable  # type: ignore[misc]
    def update_metrics_semantic(
        self,
        preds: Tensor,
        targets: list[torch.Tensor],
        block_idx: int,
        metrics: ModuleList,
    ) -> None:
        for i in range(len(preds)):
            metrics[block_idx].update(preds[i][None, ...], targets[i][None, ...])

    def get_optimizer(self, total_steps: int) -> tuple[Optimizer, LRScheduler]:
        # TODO(Guarin, 07/25): It seems like EoMT doesn't exclude norm/bias params
        # from weight decay. We might want to change this.
        backbone_params = set(self.model.backbone.parameters())
        backbone_param_groups = []
        other_param_groups = []
        backbone_blocks = len(self.model.backbone.blocks)
        block_i = backbone_blocks

        for name, param in reversed(list(self.named_parameters())):
            lr = self.model_args.lr
            if param in backbone_params:
                name_list = name.split(".")
                is_block = False
                for i, key in enumerate(name_list):
                    if key == "blocks":
                        block_i = int(name_list[i + 1])
                        is_block = True
                if is_block or block_i == 0:
                    lr *= self.model_args.llrd ** (backbone_blocks - 1 - block_i)
                backbone_param_groups.append(
                    {"params": [param], "lr": lr, "name": name}
                )
            else:
                other_param_groups.append(
                    {"params": [param], "lr": self.model_args.lr, "name": name}
                )

        # TODO(Guarin, 07/25): Added this to reduce number of logged lr/wd values.
        # Might want to revisit this. Maybe we can make it nicer based on block names?
        def group_param_groups(
            param_groups: list[dict[str, Any]],
        ) -> list[dict[str, Any]]:
            grouped = []
            current_group: dict[str, Any] = {}
            last_group = None
            for group in param_groups:
                if not current_group:
                    current_group = group
                    grouped.append(current_group)
                elif group["lr"] != current_group["lr"]:
                    assert last_group is not None
                    current_group["name"] = (
                        f"{current_group['name']}-{last_group['name']}"
                    )
                    current_group = group
                    grouped.append(current_group)
                else:
                    current_group["params"].extend(group["params"])
                last_group = group
            return grouped

        grouped_backbone_param_groups = group_param_groups(backbone_param_groups)
        grouped_other_param_groups = group_param_groups(other_param_groups)

        param_groups = grouped_backbone_param_groups + grouped_other_param_groups
        optimizer = AdamW(param_groups, weight_decay=self.model_args.weight_decay)

        scheduler = TwoStageWarmupPolySchedule(
            optimizer,
            num_backbone_params=len(grouped_backbone_param_groups),
            warmup_steps=self.model_args.lr_warmup_steps,
            total_steps=total_steps,
            poly_power=self.model_args.poly_power,
        )
        return optimizer, scheduler

    def set_train_mode(self) -> None:
        self.train()

    def clip_gradients(self, fabric: Fabric, optimizer: Optimizer) -> None:
        fabric.clip_gradients(
            module=self,
            optimizer=optimizer,
            max_norm=self.model_args.gradient_clip_val,
        )<|MERGE_RESOLUTION|>--- conflicted
+++ resolved
@@ -7,12 +7,7 @@
 #
 from __future__ import annotations
 
-<<<<<<< HEAD
-import math
 from typing import Any, Literal
-=======
-from typing import Any
->>>>>>> 6dc1e44c
 
 import torch
 import torch.nn.functional as F
