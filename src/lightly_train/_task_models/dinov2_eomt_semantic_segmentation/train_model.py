#
# Copyright (c) Lightly AG and affiliates.
# All rights reserved.
#
# This source code is licensed under the license found in the
# LICENSE file in the root directory of this source tree.
#
from __future__ import annotations

import re
from typing import Any, ClassVar, Literal

import torch
import torch.nn.functional as F
from lightning_fabric import Fabric
from torch import Tensor
from torch.nn import ModuleList
from torch.optim.adamw import AdamW
from torch.optim.lr_scheduler import LRScheduler
from torch.optim.optimizer import Optimizer

from lightly_train._configs.validate import no_auto
from lightly_train._data.mask_semantic_segmentation_dataset import (
    MaskSemanticSegmentationDataArgs,
)
from lightly_train._task_models.dinov2_eomt_semantic_segmentation.scheduler import (
    TwoStageWarmupPolySchedule,
)
from lightly_train._task_models.dinov2_eomt_semantic_segmentation.task_model import (
    DINOv2EoMTSemanticSegmentation,
)
from lightly_train._task_models.dinov2_eomt_semantic_segmentation.transforms import (
<<<<<<< HEAD
    DINOv2SemanticSegmentationTrainTransform,
    DINOv2SemanticSegmentationValTransform,
    DINOv2SemanticSegmentationValTransformArgs,
=======
    DINOv2EoMTSemanticSegmentationTrainTransform,
    DINOv2EoMTSemanticSegmentationValTransform,
    DINOv2EoMTSemanticSegmentationValTransformArgs,
>>>>>>> f42da861
)
from lightly_train._task_models.train_model import (
    TaskStepResult,
    TrainModel,
    TrainModelArgs,
)
from lightly_train._transforms.task_transform import TaskTransform
from lightly_train.types import MaskSemanticSegmentationBatch, PathLike


class DINOv2EoMTSemanticSegmentationTrainArgs(TrainModelArgs):
    default_batch_size: ClassVar[int] = 16
    # Default comes from ADE20K dataset:
    # 20210 images / batch size 16 * 31 epochs ~= 40k steps.
    default_steps: ClassVar[int] = 40_000

    train_transform_cls: ClassVar[type[TaskTransform]] = (
        DINOv2SemanticSegmentationTrainTransform
    )
    val_transform_cls: ClassVar[type[TaskTransform]] = (
        DINOv2SemanticSegmentationValTransform
    )

    backbone_weights: PathLike | None = None
    drop_path_rate: float = 0.0
    num_queries: int = 100  # Default for ADE20K
    # Corresponds to L_2 in the paper and network.num_blocks in the EoMT code.
    # Defaults in paper: base=3, large=4, giant=5.
    num_joint_blocks: int | Literal["auto"] = "auto"

    # Loss terms
    loss_num_points: int = 12544
    loss_oversample_ratio: float = 3.0
    loss_importance_sample_ratio: float = 0.75
    loss_no_object_coefficient: float = 0.1
    loss_mask_coefficient: float = 5.0
    loss_dice_coefficient: float = 5.0
    loss_class_coefficient: float = 2.0

    # Attention mask annealing.
    # This follows EoMT ADE20K semantic segmentation ViT-L defaults.
    attn_mask_annealing_steps_start: list[int] | Literal["auto"] = "auto"
    attn_mask_annealing_steps_end: list[int] | Literal["auto"] = "auto"

    # Gradient clipping.
    gradient_clip_val: float = 0.01

    # Optim
    lr: float = 1e-4
    llrd: float = 0.8  # Layer decay
    weight_decay: float = 0.05
    lr_warmup_steps: tuple[int, int] = (500, 1000)
    poly_power: float = 0.9  # Used for lr and mask annealing.

    # Metrics
    metric_log_classwise: bool = True
    metric_log_debug: bool = False

    def resolve_auto(self, total_steps: int, model_name: str) -> None:
        if self.num_joint_blocks == "auto":
            match = re.match(
                r"(dinov2(?:_vit)?)/(?P<model_size>vit[slbg]).*", model_name
            )
            if match is None:
                raise ValueError(
                    f"Unknown model name '{model_name}', "
                    "see https://docs.lightly.ai/train/stable/semantic_segmentation.html#model "
                    "for all supported models."
                )
            model_size = match.group("model_size")
            self.num_joint_blocks = {
                "vits": 3,
                "vitb": 3,
                "vitl": 4,
                "vitg": 5,
            }[model_size]

        # Infer the number of training phases from the number of joint blocks.
        num_training_phases = self.num_joint_blocks + 2

        # The phases all have the same duration.
        phases = [
            round(i * total_steps / num_training_phases)
            for i in range(num_training_phases + 1)
        ]

        # Set the start and stop of each phases.
        self.attn_mask_annealing_steps_start = phases[1:-2]
        self.attn_mask_annealing_steps_end = phases[2:-1]

        # Ensure the number of phases is correct.
        assert len(self.attn_mask_annealing_steps_start) == self.num_joint_blocks
        assert len(self.attn_mask_annealing_steps_end) == self.num_joint_blocks


class DINOv2EoMTSemanticSegmentationTrain(TrainModel):
    task = "semantic_segmentation"
    train_model_args_cls = DINOv2EoMTSemanticSegmentationTrainArgs
    task_model_cls = DINOv2EoMTSemanticSegmentation
    train_transform_cls = DINOv2EoMTSemanticSegmentationTrainTransform
    val_transform_cls = DINOv2EoMTSemanticSegmentationValTransform

    def __init__(
        self,
        *,
        model_name: str,
        model_args: DINOv2EoMTSemanticSegmentationTrainArgs,
        data_args: MaskSemanticSegmentationDataArgs,
<<<<<<< HEAD
        val_transform_args: DINOv2SemanticSegmentationValTransformArgs,
=======
        val_transform_args: DINOv2EoMTSemanticSegmentationValTransformArgs,
>>>>>>> f42da861
    ) -> None:
        super().__init__()
        # Lazy import because torchmetrics is an optional dependency.
        from torchmetrics import ClasswiseWrapper, JaccardIndex, MeanMetric
        from torchmetrics.classification import (  # type: ignore[attr-defined]
            MulticlassJaccardIndex,
        )

        # Lazy import because MaskClassificationLoss depends on optional transformers
        # dependeny.
        from lightly_train._task_models.dinov2_eomt_semantic_segmentation.mask_loss import (
            MaskClassificationLoss,
        )

        self.model_args = model_args
        num_joint_blocks = no_auto(self.model_args.num_joint_blocks)

        self.model = DINOv2EoMTSemanticSegmentation(
            # TODO(Guarin, 10/25): Make configurable and pass all args.
            model_name=model_name,
            classes=data_args.included_classes,
            class_ignore_index=(
                data_args.ignore_index if data_args.ignore_classes else None
            ),
            image_size=val_transform_args.image_size,
            image_normalize=val_transform_args.normalize.model_dump(),
            num_queries=model_args.num_queries,
            num_joint_blocks=num_joint_blocks,
            backbone_weights=model_args.backbone_weights,
            backbone_args={
                "drop_path_rate": model_args.drop_path_rate,
            },
        )

        self.criterion = MaskClassificationLoss(
            num_points=model_args.loss_num_points,
            oversample_ratio=model_args.loss_oversample_ratio,
            importance_sample_ratio=model_args.loss_importance_sample_ratio,
            mask_coefficient=model_args.loss_mask_coefficient,
            dice_coefficient=model_args.loss_dice_coefficient,
            class_coefficient=model_args.loss_class_coefficient,
            num_labels=data_args.num_included_classes,
            no_object_coefficient=model_args.loss_no_object_coefficient,
        )

        # Metrics
        self.val_loss = MeanMetric()

        # TODO(Guarin, 08/25): Speed up metric calculation by not calculating
        # mIoU and classwise IoU separately. mIoU can be derived from the classwise IoU.
        self.train_miou = JaccardIndex(
            task="multiclass",  # type: ignore[arg-type]
            num_classes=data_args.num_included_classes,
            ignore_index=data_args.ignore_index,
        )
        self.val_miou = self.train_miou.clone()

        # Classwise MeanIoU for each joint block. Based on EoMT implementation.
        class_labels = list(data_args.included_classes.values())
        self.train_classwise_iou = ModuleList(
            [
                # Type ignore because old torchmetrics versions (0.8) don't support the
                # `prefix` argument. We only use the old versions for SuperGradients
                # support.
                ClasswiseWrapper(  # type: ignore[call-arg]
                    MulticlassJaccardIndex(
                        num_classes=data_args.num_included_classes,
                        validate_args=False,
                        ignore_index=data_args.ignore_index,
                        average=None,
                    ),
                    prefix="_",
                    labels=class_labels,
                )
                for _ in range(num_joint_blocks + 1)
            ]
        )
        self.val_classwise_iou = ModuleList(
            [
                # Type ignore because old torchmetrics versions (0.8) don't support the
                # `prefix` argument. We only use the old versions for SuperGradients
                # support.
                ClasswiseWrapper(  # type: ignore[call-arg]
                    MulticlassJaccardIndex(
                        num_classes=data_args.num_included_classes,
                        validate_args=False,
                        ignore_index=data_args.ignore_index,
                        average=None,
                    ),
                    prefix="_",
                    labels=class_labels,
                )
                for _ in range(num_joint_blocks + 1)
            ]
        )

    def get_task_model(self) -> DINOv2EoMTSemanticSegmentation:
        return self.model

    def training_step(
        self, fabric: Fabric, batch: MaskSemanticSegmentationBatch, step: int
    ) -> TaskStepResult:
        num_joint_blocks = no_auto(self.model_args.num_joint_blocks)
        images = batch["image"]
        assert isinstance(images, Tensor), "Images must be a single tensor for training"
        masks = batch["mask"]
        binary_masks = batch["binary_masks"]
        _, _, H, W = images.shape

        mask_logits_per_layer, class_logits_per_layer = self.model.forward_train(
            images, return_logits_per_layer=True
        )

        # Loss
        num_blocks = len(self.model.backbone.blocks)
        losses = {}
        for block_idx, block_mask_logits, block_class_logits in zip(
            # Add +1 to num_blocks for final output.
            range(num_blocks - num_joint_blocks, num_blocks + 1),
            mask_logits_per_layer,
            class_logits_per_layer,
        ):
            block_losses = self.criterion(
                masks_queries_logits=block_mask_logits,
                class_queries_logits=block_class_logits,
                targets=binary_masks,
            )
            block_suffix = f"_block{block_idx}" if block_idx < num_blocks else ""
            block_losses = {f"{k}{block_suffix}": v for k, v in block_losses.items()}
            losses.update(block_losses)
        loss = self.criterion.loss_total(losses_all_layers=losses)
        loss_log_dict = {
            f"train_loss/{k}": v
            for k, v in losses.items()
            if "block" not in k or self.model_args.metric_log_debug
        }

        # Metrics
        for block_idx, (mask_logits, class_logits) in enumerate(
            list(zip(mask_logits_per_layer, class_logits_per_layer))
        ):
            mask_logits = F.interpolate(mask_logits, (H, W), mode="bilinear")
            logits = self.model.to_per_pixel_logits_semantic(mask_logits, class_logits)
            logits = logits[:, :-1]  # Drop ignore class logits.
            self.update_metrics_semantic(
                metrics=self.train_classwise_iou,
                preds=logits,
                targets=masks,
                block_idx=block_idx,
            )
        for pred, targ in zip(logits, masks):
            self.train_miou.update(pred[None, ...], targ[None, ...])

        metrics: dict[str, Any] = {
            "train_metric/miou": self.train_miou,
        }
        if self.model_args.metric_log_classwise or self.model_args.metric_log_debug:
            for block_idx, metric in zip(
                range(num_blocks - num_joint_blocks, num_blocks + 1),
                self.train_classwise_iou,
            ):
                block_suffix = f"_block{block_idx}" if block_idx < num_blocks else ""
                if not block_suffix or self.model_args.metric_log_debug:
                    metrics[f"train_metric_classwise/miou{block_suffix}"] = metric

        mask_prob_dict = {}
        if self.model_args.metric_log_debug:
            mask_prob_dict = {
                f"attention_mask_probability/block{block_idx + num_blocks - num_joint_blocks}": value
                for block_idx, value in enumerate(self.model.attn_mask_probs)
            }

        # Mask annealing.
        for i in range(len(self.model.attn_mask_probs)):
            self.model.attn_mask_probs[i] = self.mask_annealing(
                start_iter=no_auto(self.model_args.attn_mask_annealing_steps_start)[i],
                current_iter=step,
                final_iter=no_auto(self.model_args.attn_mask_annealing_steps_end)[i],
            )

        return TaskStepResult(
            loss=loss,
            log_dict={
                "train_loss": loss.detach(),
                **loss_log_dict,
                **metrics,
                **mask_prob_dict,
            },
        )

    def validation_step(
        self, fabric: Fabric, batch: MaskSemanticSegmentationBatch
    ) -> TaskStepResult:
        num_joint_blocks = no_auto(self.model_args.num_joint_blocks)
        images = batch["image"]
        masks = batch["mask"]
        binary_masks = batch["binary_masks"]
        image_sizes = [(image.shape[-2], image.shape[-1]) for image in images]

        # Tile the images.
        crops_list, origins = self.model.tile(images)  # type: ignore[arg-type]
        crops = torch.stack(crops_list)

        # Tile the binary masks for the loss
        binary_masks_labels = [m["labels"] for m in binary_masks]
        binary_masks_crops, _ = self.model.tile([m["masks"] for m in binary_masks])

        # Compute the target per crop.
        binary_masks_crops_dicts = []
        for origin, binary_masks_crop in zip(origins, binary_masks_crops):
            # Store the binary mask and label for the crop.
            binary_masks_crops_dicts.append(
                {
                    "masks": binary_masks_crop,
                    "labels": binary_masks_labels[origin[0]],
                }
            )

        mask_logits_per_layer, class_logits_per_layer = self.model.forward_train(
            crops, return_logits_per_layer=True
        )
        num_blocks = len(self.model.backbone.blocks)
        losses = {}
        for i, (block_idx, mask_logits, class_logits) in enumerate(
            zip(
                # Add +1 to num_blocks for final output.
                range(num_blocks - num_joint_blocks, num_blocks + 1),
                mask_logits_per_layer,
                class_logits_per_layer,
            )
        ):
            h, w = crops.shape[-2:]
            mask_logits = F.interpolate(mask_logits, (h, w), mode="bilinear")
            crop_logits = self.model.to_per_pixel_logits_semantic(
                mask_logits, class_logits
            )
            crop_logits = crop_logits[:, :-1]  # Drop ignore class logits.

            # Un-tile the predictions.
            logits = self.model.untile(
                crop_logits=crop_logits, origins=origins, image_sizes=image_sizes
            )

            # Update the metrics.
            self.update_metrics_semantic(
                metrics=self.val_classwise_iou,
                preds=logits,
                targets=masks,
                block_idx=i,
            )

            # Compute the loss
            block_losses = self.criterion(
                masks_queries_logits=mask_logits,
                class_queries_logits=class_logits,
                targets=binary_masks_crops_dicts,
            )
            block_suffix = f"_block{block_idx}" if block_idx < num_blocks else ""
            block_losses = {f"{k}{block_suffix}": v for k, v in block_losses.items()}
            losses.update(block_losses)

        # Compute the total loss.
        loss = self.criterion.loss_total(losses_all_layers=losses)

        # Store the block-wise losses.
        log_dict = {
            f"val_loss/{k}": v
            for k, v in losses.items()
            if "block" not in k or self.model_args.metric_log_debug
        }

        # Update the targets and predictions of the last block.
        for pred, targ in zip(logits, masks):
            self.val_miou.update(pred[None, ...], targ[None, ...])

        metrics: dict[str, Any] = {
            "val_metric/miou": self.val_miou,
        }
        if self.model_args.metric_log_classwise or self.model_args.metric_log_debug:
            for block_idx, metric in zip(
                range(num_blocks - num_joint_blocks, num_blocks + 1),
                self.val_classwise_iou,
            ):
                block_suffix = f"_block{block_idx}" if block_idx < num_blocks else ""
                if not block_suffix or self.model_args.metric_log_debug:
                    metrics[f"val_metric_classwise/miou{block_suffix}"] = metric

        return TaskStepResult(
            loss=loss,
            log_dict={
                "val_loss": loss.detach(),
                **log_dict,
                **metrics,
            },
        )

    def mask_annealing(
        self,
        start_iter: int,
        current_iter: int,
        final_iter: int,
    ) -> Tensor:
        device = self.model.attn_mask_probs[0].device
        dtype = self.model.attn_mask_probs[0].dtype
        if current_iter < start_iter:
            return torch.ones(1, device=device, dtype=dtype)
        elif current_iter >= final_iter:
            return torch.zeros(1, device=device, dtype=dtype)
        else:
            progress = torch.tensor(
                (current_iter - start_iter) / (final_iter - start_iter),
                device=device,
                dtype=dtype,
            )
            return (1.0 - progress).pow(self.model_args.poly_power)  # type: ignore[no-any-return]

    @torch.compiler.disable  # type: ignore[misc]
    def update_metrics_semantic(
        self,
        preds: Tensor,
        targets: list[torch.Tensor],
        block_idx: int,
        metrics: ModuleList,
    ) -> None:
        for i in range(len(preds)):
            metrics[block_idx].update(preds[i][None, ...], targets[i][None, ...])

    def get_optimizer(self, total_steps: int) -> tuple[Optimizer, LRScheduler]:
        # TODO(Guarin, 07/25): It seems like EoMT doesn't exclude norm/bias params
        # from weight decay. We might want to change this.
        backbone_params = set(self.model.backbone.parameters())
        backbone_param_groups = []
        other_param_groups = []
        backbone_blocks = len(self.model.backbone.blocks)
        block_i = backbone_blocks

        for name, param in reversed(list(self.named_parameters())):
            lr = self.model_args.lr
            if param in backbone_params:
                name_list = name.split(".")
                is_block = False
                for i, key in enumerate(name_list):
                    if key == "blocks":
                        block_i = int(name_list[i + 1])
                        is_block = True
                if is_block or block_i == 0:
                    lr *= self.model_args.llrd ** (backbone_blocks - 1 - block_i)
                backbone_param_groups.append(
                    {"params": [param], "lr": lr, "name": name}
                )
            else:
                other_param_groups.append(
                    {"params": [param], "lr": self.model_args.lr, "name": name}
                )

        # TODO(Guarin, 07/25): Added this to reduce number of logged lr/wd values.
        # Might want to revisit this. Maybe we can make it nicer based on block names?
        def group_param_groups(
            param_groups: list[dict[str, Any]],
        ) -> list[dict[str, Any]]:
            grouped = []
            current_group: dict[str, Any] = {}
            last_group = None
            for group in param_groups:
                if not current_group:
                    current_group = group
                    grouped.append(current_group)
                elif group["lr"] != current_group["lr"]:
                    assert last_group is not None
                    current_group["name"] = (
                        f"{current_group['name']}-{last_group['name']}"
                    )
                    current_group = group
                    grouped.append(current_group)
                else:
                    current_group["params"].extend(group["params"])
                last_group = group
            return grouped

        grouped_backbone_param_groups = group_param_groups(backbone_param_groups)
        grouped_other_param_groups = group_param_groups(other_param_groups)

        param_groups = grouped_backbone_param_groups + grouped_other_param_groups
        optimizer = AdamW(param_groups, weight_decay=self.model_args.weight_decay)

        scheduler = TwoStageWarmupPolySchedule(
            optimizer,
            num_backbone_params=len(grouped_backbone_param_groups),
            warmup_steps=self.model_args.lr_warmup_steps,
            total_steps=total_steps,
            poly_power=self.model_args.poly_power,
        )
        return optimizer, scheduler

    def set_train_mode(self) -> None:
        self.train()

    def clip_gradients(self, fabric: Fabric, optimizer: Optimizer) -> None:
        fabric.clip_gradients(
            module=self,
            optimizer=optimizer,
            max_norm=self.model_args.gradient_clip_val,
        )<|MERGE_RESOLUTION|>--- conflicted
+++ resolved
@@ -30,15 +30,9 @@
     DINOv2EoMTSemanticSegmentation,
 )
 from lightly_train._task_models.dinov2_eomt_semantic_segmentation.transforms import (
-<<<<<<< HEAD
-    DINOv2SemanticSegmentationTrainTransform,
-    DINOv2SemanticSegmentationValTransform,
-    DINOv2SemanticSegmentationValTransformArgs,
-=======
     DINOv2EoMTSemanticSegmentationTrainTransform,
     DINOv2EoMTSemanticSegmentationValTransform,
     DINOv2EoMTSemanticSegmentationValTransformArgs,
->>>>>>> f42da861
 )
 from lightly_train._task_models.train_model import (
     TaskStepResult,
@@ -147,11 +141,7 @@
         model_name: str,
         model_args: DINOv2EoMTSemanticSegmentationTrainArgs,
         data_args: MaskSemanticSegmentationDataArgs,
-<<<<<<< HEAD
-        val_transform_args: DINOv2SemanticSegmentationValTransformArgs,
-=======
         val_transform_args: DINOv2EoMTSemanticSegmentationValTransformArgs,
->>>>>>> f42da861
     ) -> None:
         super().__init__()
         # Lazy import because torchmetrics is an optional dependency.
