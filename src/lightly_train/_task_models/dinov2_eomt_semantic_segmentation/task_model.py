#
# Copyright (c) Lightly AG and affiliates.
# All rights reserved.
#
# This source code is licensed under the license found in the
# LICENSE file in the root directory of this source tree.
#
from __future__ import annotations

import logging
import math
import os
from typing import Any

import torch
from PIL.Image import Image as PILImage
from torch import Tensor
from torch.nn import GELU, Embedding, Linear, Sequential
from torch.nn import functional as F
from torchvision.transforms.v2 import functional as transforms_functional

from lightly_train._data import file_helpers
from lightly_train._models import package_helpers
from lightly_train._models.dinov2_vit.dinov2_vit_package import DINOV2_VIT_PACKAGE
from lightly_train._models.dinov2_vit.dinov2_vit_src.layers.attention import Attention
from lightly_train._models.dinov2_vit.dinov2_vit_src.models.vision_transformer import (
    DinoVisionTransformer,
)
from lightly_train._task_models.dinov2_eomt_semantic_segmentation.scale_block import (
    ScaleBlock,
)
from lightly_train._task_models.task_model import TaskModel
from lightly_train.types import PathLike

logger = logging.getLogger(__name__)


class DinoV2EoMTSemanticSegmentationArgs:
    model_name: str
    classes: dict[int, str]
    class_ignore_index: int | None
    image_size: tuple[int, int]
    image_normalize: dict[str, float]
    num_queries: int
    num_joint_blocks: int
    backbone_weights: PathLike | None
    backbone_args: dict[str, Any] | None


class DINOv2EoMTSemanticSegmentation(TaskModel):
    model_suffix = "eomt"

    def __init__(
        self,
        *,
        model_name: str,
        classes: dict[int, str],
        class_ignore_index: int | None,
        image_size: tuple[int, int],
<<<<<<< HEAD
        image_normalize: dict[str, float],
=======
        image_normalize: dict[str, tuple[float, ...]],
>>>>>>> f42da861
        num_queries: int,
        num_joint_blocks: int,
        backbone_weights: PathLike | None = None,
        backbone_args: dict[str, Any] | None = None,
    ) -> None:
        """
        Args:
            model_name:
                The model name. For example "vits14-eomt".
            classes:
                A dict mapping the class ID to the class name. The dict must only
                contain the classes that the model should predict. It must NOT contain
                classes that are in the dataset but should be ignored by the model.
            class_ignore_index:
                The class ID assigned to pixels that do not belong to any of the
                classes in `classes`. If None, the model will not ignore any classes and
                always assign a class to each pixel.
            image_size:
                The size of the input images.
            image_normalize:
                A dict containing the mean and standard deviation for normalizing
                the input images. The dict must contain the keys "mean" and "std".
                Example: {"mean": [0.485, 0.456, 0.406], "std": [0.229, 0.224, 0.225]}.
                This is used to normalize the input images before passing them to the
                model.
            num_queries:
                The number of query tokens to use in the model. This is the number of
                individual segments that the model will predict.
            num_joint_blocks:
                The number of blocks that process the query tokens and image tokens
                jointly.
            backbone_weights:
                The path to the DINOv2 backbone weights. The weights must be exported
                using LightlyTrain.
            backbone_args:
                Additional arguments to pass to the DINOv2 backbone.
        """
        super().__init__(locals(), ignore_args={"backbone_weights"})
        parsed_name = self.parse_model_name(model_name=model_name)
        self.model_name = parsed_name["model_name"]
        self.classes = classes
        self.class_ignore_index = class_ignore_index
        self.image_size = image_size
        self.image_normalize = image_normalize

        # Internally, the model processes classes as contiguous integers starting at 0.
        # This list maps the internal class id to the class id in `classes`.
        # An additional class is added to represent "unknown/ignored classes" if needed.
        internal_class_to_class = list(self.classes.keys())
        if self.class_ignore_index is not None:
            internal_class_to_class.append(self.class_ignore_index)

        # Efficient lookup for converting internal class IDs to class IDs.
        # Registered as buffer to be automatically moved to the correct device.
        self.internal_class_to_class: Tensor
        self.register_buffer(
            "internal_class_to_class",
            torch.tensor(internal_class_to_class, dtype=torch.long),
            persistent=False,  # No need to save it in the state dict.
        )

        # Disable drop path by default.
        backbone_model_args = {
            "drop_path_rate": 0.0,
            "in_chans": len(self.image_normalize["mean"]),
        }
        if backbone_args is not None:
            backbone_model_args.update(backbone_args)

        # Get the backbone.
        self.backbone: DinoVisionTransformer = DINOV2_VIT_PACKAGE.get_model(
            model_name=parsed_name["backbone_name"],
            model_args=backbone_model_args,
        )
        embed_dim = self.backbone.embed_dim
        self.patch_size = self.backbone.patch_size

        # TODO(Guarin, 07/25): Improve how mask tokens are handled for fine-tuning.
        # Should we drop them from the model? We disable grads here for DDP to work
        # without find_unused_parameters=True.
        self.backbone.mask_token.requires_grad = False

        # Load the backbone weights if a path is provided.
        # TODO(Thomas,07/2026): this should be done in the package.
        if backbone_weights is not None:
            self.load_backbone_weights(backbone_weights)

        if len(self.backbone.blocks) < num_joint_blocks:
            raise ValueError(
                f"num_joint_blocks ({num_joint_blocks}) cannot be larger than the "
                f"number of blocks in the backbone ({len(self.backbone.blocks)})."
            )

        ### EoMT Specific parameters.
        self.num_queries = num_queries
        # Number of blocks that process queries and image tokens jointly.
        self.num_joint_blocks = num_joint_blocks
        self.queries = Embedding(num_queries, embed_dim)
        self.class_head = Linear(embed_dim, len(self.classes) + 1)
        self.mask_head = Sequential(
            Linear(embed_dim, embed_dim),
            GELU(),
            Linear(embed_dim, embed_dim),
            GELU(),
            Linear(embed_dim, embed_dim),
        )

        num_upscale = max(1, math.ceil(math.log2(self.patch_size)) - 2)
        self.upscale = Sequential(
            *[ScaleBlock(embed_dim) for _ in range(num_upscale)],
        )

        # TODO(Guarin, 07/25): Move all attention mask handling to the train module.
        # Attention mask prob can be passed as argument to forward_train. No need to
        # store it as a parameter here.
        self.register_buffer(
            "attn_mask_probs", torch.ones(self.num_joint_blocks), persistent=False
        )

    @classmethod
    def list_model_names(cls) -> list[str]:
        return [
            f"{name}-{cls.model_suffix}"
            for name in DINOV2_VIT_PACKAGE.list_model_names()
        ]

    @classmethod
    def is_supported_model(cls, model: str) -> bool:
        try:
            cls.parse_model_name(model_name=model)
        except ValueError:
            return False
        else:
            return True

    @classmethod
    def parse_model_name(cls, model_name: str) -> dict[str, str]:
        def raise_invalid_name() -> None:
            raise ValueError(
                f"Model name '{model_name}' is not supported. Available "
                f"models are: {cls.list_model_names()}. See the documentation for "
                "more information: https://docs.lightly.ai/train/stable/semantic_segmentation.html"
            )

        if not model_name.endswith(f"-{cls.model_suffix}"):
            raise_invalid_name()

        backbone_name = model_name[: -len(f"-{cls.model_suffix}")]

        try:
            package_name, backbone_name = package_helpers.parse_model_name(
                backbone_name
            )
        except ValueError:
            raise_invalid_name()

        if package_name != DINOV2_VIT_PACKAGE.name:
            raise_invalid_name()

        try:
            backbone_name = DINOV2_VIT_PACKAGE.parse_model_name(
                model_name=backbone_name
            )
        except ValueError:
            raise_invalid_name()

        return {
            "model_name": f"{DINOV2_VIT_PACKAGE.name}/{backbone_name}-{cls.model_suffix}",
            "backbone_name": backbone_name,
        }

    @torch.no_grad()
    def predict(self, image: PathLike | PILImage | Tensor) -> Tensor:
        """Returns the predicted mask for the given image.

        Args:
            image:
                The input image as a path, PIL image, or tensor. Tensors must have shape
                (C, H, W).

        Returns:
            The predicted mask as a tensor of shape (H, W). The values represent the
            class IDs as defined in the `classes` argument of your dataset. These
            classes are also stored in the `classes` attribute of the model.
            If your dataset contains ignored classes defined by the `ignore_classes`
            argument, the model will assign a special value for any pixels that it
            cannot assign to any of the known classes. This value is stored as
            `class_ignore_index` attribute of the model and is by default -100.
            If the dataset doesn't contain any ignored classes, the model will always
            assign a known class to each pixel.
        """
        if self.training:
            self.eval()

        # Load image
        device = next(self.parameters()).device
        x = file_helpers.as_image_tensor(image).to(device)
        image_h, image_w = x.shape[-2:]

        x = transforms_functional.to_dtype(x, dtype=torch.float32, scale=True)
        x = transforms_functional.normalize(
            x, mean=self.image_normalize["mean"], std=self.image_normalize["std"]
        )
        # Crop size is the short side of the training image size. We resize the image
        # such that the short side of the image matches the crop size.
        crop_size = min(self.image_size)
        # (C, H, W) -> (C, H', W')
        x = transforms_functional.resize(x, size=[crop_size])
        x = x.unsqueeze(0)  # (1, C, H', W')

        logits = self._forward_logits(x)  # (1, K+1, H', W'), K = len(self.classes)
        if self.class_ignore_index is None:
            # Restrict logits to known classes only.
            logits = logits[:, :-1]  # (1, K, H', W')
        logits = F.interpolate(
            logits, size=(image_h, image_w), mode="bilinear"
        )  # (1, K|K+1, H, W)

        masks = logits.argmax(dim=1)  # (1, H, W)
        # Map internal class IDs to class IDs.
        masks = self.internal_class_to_class[masks]  # (1, H, W)
        return masks[0]

    def forward(self, x: Tensor) -> tuple[Tensor, Tensor]:
        # Function used for ONNX export
        logits = self._forward_logits(x)  # (B, C, H, W)
        if self.class_ignore_index is None:
            # Restrict logits to known classes only.
            logits = logits[:, :-1]
        masks = logits.argmax(dim=1)  # (B, H, W)
        # Map internal class IDs to class IDs.
        masks = self.internal_class_to_class[masks]
        return masks, logits

    # TODO(Guarin, 07/25): Refactor to take attn_mask_probs as input.
    def forward_train(
        self, x: Tensor, return_logits_per_layer: bool
    ) -> tuple[list[Tensor], list[Tensor]]:
        _, _, H, W = x.shape
        patch_size = self.backbone.patch_size

        # Match the logic of the PatchEmbded forward
        # (src/lightly_train/_models/dinov2_vit/dinov2_vit_src/layers/patch_embed.py).
        grid_size = (math.ceil(H / patch_size), math.ceil(W / patch_size))

        x = self.backbone.prepare_tokens_with_masks(x)  # type: ignore[no-untyped-call]
        mask_logits_per_layer, class_logits_per_layer = [], []

        for i, block in enumerate(self.backbone.blocks):
            attn_mask = None

            if i == len(self.backbone.blocks) - self.num_joint_blocks:
                # Prepend query tokens.
                x = torch.cat(
                    (self.queries.weight[None, :, :].expand(x.shape[0], -1, -1), x),
                    dim=1,
                )

            if (
                return_logits_per_layer
                and i >= len(self.backbone.blocks) - self.num_joint_blocks
            ):
                mask_logits, class_logits = self._predict(
                    self.backbone.norm(x), grid_size=grid_size
                )
                mask_logits_per_layer.append(mask_logits)
                class_logits_per_layer.append(class_logits)

                # NOTE(Guarin, 08/25): This is different from the original EoMT code.
                # The original code also applies the attention mask during validation.
                # This results is higher reported validation mIoU during training.
                # As attention masking is disabled towards the end of training, the
                # mIoU values converge to the same values whether the attention mask
                # is applied or not. We disable the attention mask as this is also
                # what happens during inference. This way our validation mIoU reflects
                # actual inference performance.
                if self.training:
                    attn_mask = torch.ones(
                        x.shape[0],
                        x.shape[1],
                        x.shape[1],
                        dtype=torch.bool,
                        device=x.device,
                    )
                    interpolated = F.interpolate(
                        input=mask_logits,
                        size=grid_size,
                        mode="bilinear",
                    )
                    interpolated = interpolated.view(
                        interpolated.size(0), interpolated.size(1), -1
                    )
                    attn_mask[
                        :,
                        : self.num_queries,
                        self.num_queries + 1 + self.backbone.num_register_tokens :,
                    ] = interpolated > 0
                    attn_mask = self._disable_attn_mask(
                        attn_mask=attn_mask,
                        prob=self.attn_mask_probs[
                            i - len(self.backbone.blocks) + self.num_joint_blocks
                        ],
                    )

            # This mirrors forward of DINOv2 Block.
            if self.training and block.sample_drop_ratio > 0:
                x = x + block.drop_path1(
                    block.ls1(self._attn(block.attn, block.norm1(x), attn_mask))
                )
                x = x + block.drop_path1(block.ls2(block.mlp(block.norm2(x))))
            else:
                x = x + block.ls1(self._attn(block.attn, block.norm1(x), attn_mask))
                x = x + block.ls2(block.mlp(block.norm2(x)))

        mask_logits, class_logits = self._predict(
            self.backbone.norm(x), grid_size=grid_size
        )
        mask_logits_per_layer.append(mask_logits)
        class_logits_per_layer.append(class_logits)

        return (
            mask_logits_per_layer,
            class_logits_per_layer,
        )

    # TODO(Guarin, 08/25): Move tile/until as functions to a separate utility module.
    def tile(
        self, images: list[Tensor] | Tensor
    ) -> tuple[list[Tensor], list[tuple[int, int, int, bool]]]:
        crops, origins = [], []

        for i, image in enumerate(images):
            h, w = image.shape[-2:]
            long_side_size = max(h, w)
            short_side_size = min(h, w)

            # Is the image tall or wide?
            is_tall = h > w

            # By construction the short side size is equal to the crop size.
            crop_size = short_side_size
            num_crops = math.ceil(long_side_size / crop_size)
            overlap = num_crops * crop_size - long_side_size
            overlap_per_crop = (overlap / (num_crops - 1)) if overlap > 0 else 0

            for j in range(num_crops):
                start = int(j * (crop_size - overlap_per_crop))
                end = start + crop_size

                # Image is tall.
                if is_tall:
                    crop = image[:, start:end, :]

                # Image is wide.
                else:
                    crop = image[:, :, start:end]

                # Store the crop.
                crops.append(crop)

                # Store the position of the crop.
                origins.append((i, start, end, is_tall))

        return crops, origins

    def untile(
        self,
        crop_logits: Tensor,
        origins: list[tuple[int, int, int, bool]],
        image_sizes: list[tuple[int, int]],
    ) -> list[Tensor]:
        logit_sums, logit_counts = [], []

        # Initialize the tensors containing the final predictions.
        for size in image_sizes:
            logit_sums.append(
                crop_logits.new_zeros(
                    (crop_logits.shape[1], *size),
                )
            )
            logit_counts.append(
                torch.zeros_like(
                    logit_sums[-1],
                    dtype=torch.int32,
                )
            )

        for crop_index, (image_index, start, end, is_tall) in enumerate(origins):
            # Image is tall.
            if is_tall:
                logit_sums[image_index][:, start:end, :] += crop_logits[crop_index]
                logit_counts[image_index][:, start:end, :] += 1
            # Image is wide.
            else:
                logit_sums[image_index][:, :, start:end] += crop_logits[crop_index]
                logit_counts[image_index][:, :, start:end] += 1

        # Average the logits in the regions of overlap.
        return [
            logit_sum / logit_count
            for logit_sum, logit_count in zip(logit_sums, logit_counts)
        ]

    def to_per_pixel_logits_semantic(
        self, mask_logits: Tensor, class_logits: Tensor
    ) -> Tensor:
        return torch.einsum(
            "bqhw, bqc -> bchw",
            mask_logits.sigmoid(),
            # NOTE(Guarin, 07/25): This is different from the original EoMT code as we
            # keep the logits of the last class whereas EoMT discards them. We discard
            # them later in the `validation_step` function and keep them here for
            # `predict` to work correctly.
            class_logits.softmax(dim=-1),
        )

    def _forward_logits(self, x: Tensor) -> Tensor:
        """Forward pass that returns the logits of the last layer. Intended for
        inference."""
        # x is a batch of images with shape (B, C, H, W).

        # Tiling.
        image_sizes = [img.shape[-2:] for img in x]
        crops_list, origins = self.tile(images=x)
        crops = torch.stack(crops_list)
        crop_h, crop_w = crops.shape[-2:]

        # Forward pass.
        # Only the logits of the last layer are returned.
        mask_logits_per_layer, class_logits_per_layer = self.forward_train(
            crops, return_logits_per_layer=False
        )
        mask_logits = mask_logits_per_layer[-1]
        class_logits = class_logits_per_layer[-1]

        # Interpolate and untile.
        mask_logits = F.interpolate(mask_logits, (crop_h, crop_w), mode="bilinear")
        crop_logits = self.to_per_pixel_logits_semantic(mask_logits, class_logits)
        logits_list = self.untile(
            crop_logits=crop_logits, origins=origins, image_sizes=image_sizes
        )
        logits = torch.stack(logits_list)  # (B, C, H, W)
        return logits

    def _predict(self, x: Tensor, grid_size: tuple[int, int]) -> tuple[Tensor, Tensor]:
        q = x[:, : self.num_queries, :]

        class_logits = self.class_head(q)

        # num queries + 1 class token + num register tokens
        x = x[:, self.num_queries + 1 + self.backbone.num_register_tokens :, :]
        x = x.transpose(1, 2).reshape(x.shape[0], -1, *grid_size)

        mask_logits = torch.einsum(
            "bqc, bchw -> bqhw", self.mask_head(q), self.upscale(x)
        )

        return mask_logits, class_logits

    # TODO(Guarin, 07/25): No need for attention mask handling in this module. Move it
    # to DINOv2SemanticSegmentationTrain.
    @torch.compiler.disable  # type: ignore[misc]
    def _disable_attn_mask(self, attn_mask: Tensor, prob: Tensor) -> Tensor:
        # prob is a scalar tensor.
        if prob < 1:
            random_queries = (
                torch.rand(
                    attn_mask.shape[0], self.num_queries, device=attn_mask.device
                )
                > prob
            )
            attn_mask[
                :,
                : self.num_queries,
                self.num_queries + 1 + self.backbone.num_register_tokens :,
            ][random_queries] = True

        return attn_mask

    # TODO(Guarin, 07/25): Add support for attention masks directly to Attention class?
    def _attn(self, module: Attention, x: Tensor, mask: Tensor | None) -> Tensor:
        # This mirrors DINOv2 Attention forward but with mask support.
        B, N, _ = x.shape

        qkv = (
            module.qkv(x)
            .reshape(B, N, 3, module.num_heads, module.head_dim)
            .permute(2, 0, 3, 1, 4)
        )
        q, k, v = qkv[0], qkv[1], qkv[2]

        if mask is not None:
            mask = mask[:, None, ...]

        x = F.scaled_dot_product_attention(
            query=q,
            key=k,
            value=v,
            attn_mask=mask,
            dropout_p=module.attn_drop.p,
        )  # B x num_heads x N x (dim // num_heads)

        x = x.transpose(1, 2)
        x = x.reshape(B, N, module.dim)

        x = module.proj(x)
        x = module.proj_drop(x)
        return x

    def load_backbone_weights(self, path: PathLike) -> None:
        """
        Load backbone weights from a checkpoint file.

        Args:
            path: path to a .pt file, e.g., exported_last.pt.
        """
        # Check if the file exists.
        if not os.path.exists(path):
            logger.error(f"Checkpoint file not found: {path}")
            return

        # Load the checkpoint.
        state_dict = torch.load(path, map_location="cpu", weights_only=False)

        # Load the state dict into the backbone.
        missing, unexpected = self.backbone.load_state_dict(state_dict, strict=False)

        # Log missing and unexpected keys.
        if missing or unexpected:
            if missing:
                logger.warning(f"Missing keys when loading backbone: {missing}")
            if unexpected:
                logger.warning(f"Unexpected keys when loading backbone: {unexpected}")
        else:
            logger.info("Backbone weights loaded successfully.")

    def load_train_state_dict(self, state_dict: dict[str, Any]) -> None:
        """Load the state dict from a training checkpoint."""
        new_state_dict = {}
        for name, param in state_dict.items():
            if name.startswith("model."):
                name = name[len("model.") :]
                new_state_dict[name] = param
        self.load_state_dict(new_state_dict, strict=True)<|MERGE_RESOLUTION|>--- conflicted
+++ resolved
@@ -57,11 +57,7 @@
         classes: dict[int, str],
         class_ignore_index: int | None,
         image_size: tuple[int, int],
-<<<<<<< HEAD
-        image_normalize: dict[str, float],
-=======
         image_normalize: dict[str, tuple[float, ...]],
->>>>>>> f42da861
         num_queries: int,
         num_joint_blocks: int,
         backbone_weights: PathLike | None = None,
