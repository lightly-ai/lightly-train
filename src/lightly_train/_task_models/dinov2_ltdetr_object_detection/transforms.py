--- conflicted
+++ resolved
@@ -7,15 +7,9 @@
 #
 from __future__ import annotations
 
-<<<<<<< HEAD
-from typing import Literal, Sequence, Set
+from typing import Literal
 
 from albumentations import BasicTransform, BboxParams
-=======
-from typing import Literal, Sequence
-
-from albumentations import BboxParams
->>>>>>> 07f6d407
 from pydantic import Field
 
 from lightly_train._transforms.object_detection_transform import (
@@ -57,48 +51,6 @@
     vertical_prob: float = 0.0
 
 
-<<<<<<< HEAD
-class DINOv2LTDetrObjectDetectionStopPolicyArgs(StopPolicyArgs):
-    # In the original implementation, stop_epoch is 71. We assume a dataset of 100_000
-    # and batch size 16.
-    stop_step: int = 71 * 100_000 // 16
-    ops: Set[type[BasicTransform]] = Field(
-        default_factory=lambda: {
-            RandomPhotometricDistort,
-            RandomZoomOut,
-            ScaleJitter,
-            # TODO: Lionel (09/25): Add RandomIoUCrop.
-        }
-    )
-
-
-class DINOv2LTDetrObjectDetectionScaleJitterArgs(ScaleJitterArgs):
-    sizes: Sequence[tuple[int, int]] | None = [
-        (490, 490),
-        (518, 518),
-        (546, 546),
-        (588, 588),
-        (616, 616),
-        (644, 644),
-        (644, 644),
-        (644, 644),
-        (686, 686),
-        (714, 714),
-        (742, 742),
-        (770, 770),
-        (812, 812),
-    ]
-    min_scale: float | None = 0.76
-    max_scale: float | None = 1.27
-    num_scales: int | None = 13
-    prob: float = 1.0
-    # The model is patch 14.
-    divisible_by: int | None = 14
-    step_seeding: bool = True
-    seed_offset: int = 0
-
-
-=======
 class DINOv2LTDetrObjectDetectionScaleJitterArgs(ScaleJitterArgs):
     sizes: Sequence[tuple[int, int]] | None = [
         (490, 490),
@@ -123,7 +75,6 @@
     divisible_by: int | None = 14
 
 
->>>>>>> 07f6d407
 class DINOv2LTDetrObjectDetectionTrainTransformArgs(ObjectDetectionTransformArgs):
     channel_drop: None = None
     num_channels: int | Literal["auto"] = "auto"
@@ -138,11 +89,7 @@
     )
     image_size: tuple[int, int] = (644, 644)
     # TODO: Lionel (09/25): Remove None, once the stop policy is implemented.
-<<<<<<< HEAD
-    stop_policy: DINOv2LTDetrObjectDetectionStopPolicyArgs | None = None
-=======
     stop_policy: StopPolicyArgs | None = None
->>>>>>> 07f6d407
     scale_jitter: ScaleJitterArgs | None = Field(
         default_factory=DINOv2LTDetrObjectDetectionScaleJitterArgs
     )
