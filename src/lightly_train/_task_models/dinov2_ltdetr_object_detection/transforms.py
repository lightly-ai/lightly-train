#
# Copyright (c) Lightly AG and affiliates.
# All rights reserved.
#
# This source code is licensed under the license found in the
# LICENSE file in the root directory of this source tree.
#
from __future__ import annotations

from typing import Literal, Sequence

from albumentations import BboxParams
from pydantic import Field

from lightly_train._transforms.object_detection_transform import (
    ObjectDetectionTransform,
    ObjectDetectionTransformArgs,
)
from lightly_train._transforms.transform import (
    RandomFlipArgs,
    RandomIoUCropArgs,
    RandomPhotometricDistortArgs,
    RandomZoomOutArgs,
    ResizeArgs,
    ScaleJitterArgs,
    StopPolicyArgs,
)


class DINOv2LTDetrObjectDetectionRandomPhotometricDistortArgs(
    RandomPhotometricDistortArgs
):
    brightness: tuple[float, float] = (0.875, 1.125)
    contrast: tuple[float, float] = (0.5, 1.5)
    saturation: tuple[float, float] = (0.5, 1.5)
    hue: tuple[float, float] = (-0.05, 0.05)
    prob: float = 0.5


class DINOv2LTDetrObjectDetectionRandomZoomOutArgs(RandomZoomOutArgs):
    prob: float = 0.5
    fill: float = 0.0
    side_range: tuple[float, float] = (1.0, 4.0)


class DINOv2LTDetrObjectDetectionRandomIoUCropArgs(RandomIoUCropArgs):
    min_scale: float = 0.3
    max_scale: float = 1.0
    min_aspect_ratio: float = 0.5
    max_aspect_ratio: float = 2.0
    sampler_options: Sequence[float] | None = None
    crop_trials: int = 40
    iou_trials: int = 1000
    prob: float = 0.8


class DINOv2LTDetrObjectDetectionRandomFlipArgs(RandomFlipArgs):
    horizontal_prob: float = 0.5
    vertical_prob: float = 0.0


class DINOv2LTDetrObjectDetectionScaleJitterArgs(ScaleJitterArgs):
    sizes: Sequence[tuple[int, int]] | None = [
        (490, 490),
        (518, 518),
        (546, 546),
        (588, 588),
        (616, 616),
        (644, 644),
        (644, 644),
        (644, 644),
        (686, 686),
        (714, 714),
        (742, 742),
        (770, 770),
        (812, 812),
    ]
    min_scale: float | None = None
    max_scale: float | None = None
    num_scales: int | None = None
    prob: float = 1.0
<<<<<<< HEAD
    divisible_by: int | None = None
    step_seeding: bool = True
    seed_offset: int = 0


class DINOv2LTDetrObjectDetectionResizeArgs(ResizeArgs):
    height: int = 644
    width: int = 644
=======
    # The model is patch 14.
    divisible_by: int | None = 14
    step_seeding: bool = True
    seed_offset: int = 0
>>>>>>> f07e7933


class DINOv2LTDetrObjectDetectionTrainTransformArgs(ObjectDetectionTransformArgs):
    channel_drop: None = None
    num_channels: int | Literal["auto"] = "auto"
    photometric_distort: (
        DINOv2LTDetrObjectDetectionRandomPhotometricDistortArgs | None
    ) = Field(default_factory=DINOv2LTDetrObjectDetectionRandomPhotometricDistortArgs)
    random_zoom_out: DINOv2LTDetrObjectDetectionRandomZoomOutArgs | None = Field(
        default_factory=DINOv2LTDetrObjectDetectionRandomZoomOutArgs
    )
    random_iou_crop: DINOv2LTDetrObjectDetectionRandomIoUCropArgs | None = Field(
        default_factory=DINOv2LTDetrObjectDetectionRandomIoUCropArgs
    )
    random_flip: DINOv2LTDetrObjectDetectionRandomFlipArgs | None = Field(
        default_factory=DINOv2LTDetrObjectDetectionRandomFlipArgs
    )
    image_size: tuple[int, int] = (644, 644)
    # TODO: Lionel (09/25): Remove None, once the stop policy is implemented.
    stop_policy: StopPolicyArgs | None = None
    resize: ResizeArgs | None = None
    scale_jitter: ScaleJitterArgs | None = Field(
        default_factory=DINOv2LTDetrObjectDetectionScaleJitterArgs
    )
    # We use the YOLO format internally for now.
    bbox_params: BboxParams = Field(
        default_factory=lambda: BboxParams(
            format="yolo", label_fields=["class_labels"], min_width=0.0, min_height=0.0
        ),
    )


class DINOv2LTDetrObjectDetectionValTransformArgs(ObjectDetectionTransformArgs):
    channel_drop: None = None
    num_channels: int | Literal["auto"] = "auto"
    photometric_distort: None = None
    random_zoom_out: None = None
    random_iou_crop: None = None
    random_flip: None = None
    image_size: tuple[int, int] = (644, 644)
    stop_policy: None = None
    resize: ResizeArgs | None = Field(
        default_factory=DINOv2LTDetrObjectDetectionResizeArgs
    )
    scale_jitter: ScaleJitterArgs | None = None
    bbox_params: BboxParams = Field(
        default_factory=lambda: BboxParams(
            format="yolo", label_fields=["class_labels"], min_width=0.0, min_height=0.0
        ),
    )


class DINOv2LTDetrObjectDetectionTrainTransform(ObjectDetectionTransform):
    transform_args_cls = DINOv2LTDetrObjectDetectionTrainTransformArgs


class DINOv2LTDetrObjectDetectionValTransform(ObjectDetectionTransform):
    transform_args_cls = DINOv2LTDetrObjectDetectionValTransformArgs<|MERGE_RESOLUTION|>--- conflicted
+++ resolved
@@ -79,7 +79,6 @@
     max_scale: float | None = None
     num_scales: int | None = None
     prob: float = 1.0
-<<<<<<< HEAD
     divisible_by: int | None = None
     step_seeding: bool = True
     seed_offset: int = 0
@@ -88,12 +87,6 @@
 class DINOv2LTDetrObjectDetectionResizeArgs(ResizeArgs):
     height: int = 644
     width: int = 644
-=======
-    # The model is patch 14.
-    divisible_by: int | None = 14
-    step_seeding: bool = True
-    seed_offset: int = 0
->>>>>>> f07e7933
 
 
 class DINOv2LTDetrObjectDetectionTrainTransformArgs(ObjectDetectionTransformArgs):
