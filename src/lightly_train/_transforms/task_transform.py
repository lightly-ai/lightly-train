#
# Copyright (c) Lightly AG and affiliates.
# All rights reserved.
#
# This source code is licensed under the license found in the
# LICENSE file in the root directory of this source tree.
#
from __future__ import annotations

from typing import Any, TypedDict

from pydantic import ConfigDict

from lightly_train._configs.config import PydanticConfig


class TaskTransformInput(TypedDict):
    pass


class TaskTransformOutput(TypedDict):
    pass


class TaskTransformArgs(PydanticConfig):
    def resolve_auto(self) -> None:
        """Resolve any arguments set to "auto"."""
        pass

    def resolve_incompatible(self) -> None:
        """Resolve any incompatible arguments."""
        pass

    model_config = ConfigDict(arbitrary_types_allowed=True)


class TaskTransform:
    transform_args_cls: type[TaskTransformArgs]

<<<<<<< HEAD
    def __init__(self, transform_args: TaskTransformArgs):
        self._global_step = 0
=======
    def __init__(
        self,
        transform_args: TaskTransformArgs,
    ) -> None:
>>>>>>> d046fc0c
        if not isinstance(transform_args, self.transform_args_cls):
            raise TypeError(
                f"transform_args must be of type {self.transform_args_cls.__name__}, "
                f"got {type(transform_args).__name__} instead."
            )
        self.transform_args = transform_args

    @property
    def global_step(self) -> int:
        return self._global_step

    @global_step.setter
    def global_step(self, step: int) -> None:
        self._global_step = step

    def __call__(self, input: Any) -> Any:
        raise NotImplementedError()<|MERGE_RESOLUTION|>--- conflicted
+++ resolved
@@ -37,15 +37,10 @@
 class TaskTransform:
     transform_args_cls: type[TaskTransformArgs]
 
-<<<<<<< HEAD
-    def __init__(self, transform_args: TaskTransformArgs):
-        self._global_step = 0
-=======
     def __init__(
         self,
         transform_args: TaskTransformArgs,
     ) -> None:
->>>>>>> d046fc0c
         if not isinstance(transform_args, self.transform_args_cls):
             raise TypeError(
                 f"transform_args must be of type {self.transform_args_cls.__name__}, "
@@ -53,13 +48,5 @@
             )
         self.transform_args = transform_args
 
-    @property
-    def global_step(self) -> int:
-        return self._global_step
-
-    @global_step.setter
-    def global_step(self, step: int) -> None:
-        self._global_step = step
-
     def __call__(self, input: Any) -> Any:
         raise NotImplementedError()