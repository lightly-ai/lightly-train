#
# Copyright (c) Lightly AG and affiliates.
# All rights reserved.
#
# This source code is licensed under the license found in the
# LICENSE file in the root directory of this source tree.
#
from __future__ import annotations

<<<<<<< HEAD
from typing import TypedDict

import numpy as np
from albumentations import BboxParams
from numpy.typing import NDArray
from pydantic import Field
from torch import Tensor
from typing_extensions import NotRequired

from lightly_train._configs.config import PydanticConfig


class TaskTransformInput(TypedDict):
    image: NDArray[np.uint8]
    mask: NotRequired[NDArray[np.uint8]]
    bboxes: NotRequired[NDArray[np.float64]]
    class_labels: NotRequired[NDArray[np.int64]]


class TaskTransformOutput(TypedDict):
    image: Tensor
    mask: NotRequired[Tensor]
    bboxes: NotRequired[Tensor]
    class_labels: NotRequired[Tensor]
=======
from typing import Any, TypedDict

from pydantic import ConfigDict

from lightly_train._configs.config import PydanticConfig

>>>>>>> f42da861

class TaskTransformInput(TypedDict):
    pass

<<<<<<< HEAD
class TaskTransformArgs(PydanticConfig):
    # We use the YOLO format internally for now.
    bbox_params: BboxParams = Field(
        default_factory=lambda: BboxParams(format="yolo", label_fields=["class_labels"])
    )
=======

class TaskTransformOutput(TypedDict):
    pass
>>>>>>> f42da861


class TaskTransformArgs(PydanticConfig):
    def resolve_auto(self) -> None:
        """Resolve any arguments set to "auto"."""
        pass

    def resolve_incompatible(self) -> None:
        """Resolve any incompatible arguments."""
        pass

    model_config = ConfigDict(arbitrary_types_allowed=True)


class TaskTransform:
    transform_args_cls: type[TaskTransformArgs]

    def __init__(self, transform_args: TaskTransformArgs):
        if not isinstance(transform_args, self.transform_args_cls):
            raise TypeError(
                f"transform_args must be of type {self.transform_args_cls.__name__}, "
                f"got {type(transform_args).__name__} instead."
            )
        self.transform_args = transform_args

    def __call__(self, input: Any) -> Any:
        raise NotImplementedError()<|MERGE_RESOLUTION|>--- conflicted
+++ resolved
@@ -7,54 +7,19 @@
 #
 from __future__ import annotations
 
-<<<<<<< HEAD
-from typing import TypedDict
-
-import numpy as np
-from albumentations import BboxParams
-from numpy.typing import NDArray
-from pydantic import Field
-from torch import Tensor
-from typing_extensions import NotRequired
-
-from lightly_train._configs.config import PydanticConfig
-
-
-class TaskTransformInput(TypedDict):
-    image: NDArray[np.uint8]
-    mask: NotRequired[NDArray[np.uint8]]
-    bboxes: NotRequired[NDArray[np.float64]]
-    class_labels: NotRequired[NDArray[np.int64]]
-
-
-class TaskTransformOutput(TypedDict):
-    image: Tensor
-    mask: NotRequired[Tensor]
-    bboxes: NotRequired[Tensor]
-    class_labels: NotRequired[Tensor]
-=======
 from typing import Any, TypedDict
 
 from pydantic import ConfigDict
 
 from lightly_train._configs.config import PydanticConfig
 
->>>>>>> f42da861
 
 class TaskTransformInput(TypedDict):
     pass
 
-<<<<<<< HEAD
-class TaskTransformArgs(PydanticConfig):
-    # We use the YOLO format internally for now.
-    bbox_params: BboxParams = Field(
-        default_factory=lambda: BboxParams(format="yolo", label_fields=["class_labels"])
-    )
-=======
 
 class TaskTransformOutput(TypedDict):
     pass
->>>>>>> f42da861
 
 
 class TaskTransformArgs(PydanticConfig):
