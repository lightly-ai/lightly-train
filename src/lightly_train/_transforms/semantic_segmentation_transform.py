#
# Copyright (c) Lightly AG and affiliates.
# All rights reserved.
#
# This source code is licensed under the license found in the
# LICENSE file in the root directory of this source tree.
#

from __future__ import annotations

import logging
from typing import Literal

import numpy as np
from albumentations import (
    BasicTransform,
    ColorJitter,
    Compose,
    HorizontalFlip,
    Normalize,
    OneOf,
    RandomCrop,
    Resize,
    SmallestMaxSize,
)
from albumentations.pytorch import ToTensorV2
<<<<<<< HEAD
from numpy.typing import NDArray
=======
>>>>>>> d3726da7
from torch import Tensor
from typing_extensions import NotRequired

from lightly_train._configs.validate import no_auto
from lightly_train._transforms.channel_drop import ChannelDrop
from lightly_train._transforms.task_transform import (
    TaskTransform,
    TaskTransformArgs,
    TaskTransformInput,
    TaskTransformOutput,
)
from lightly_train._transforms.transform import (
    ChannelDropArgs,
    ColorJitterArgs,
    NormalizeArgs,
    RandomCropArgs,
    RandomFlipArgs,
    ScaleJitterArgs,
    SmallestMaxSizeArgs,
)
from lightly_train.types import NDArrayImage

logger = logging.getLogger(__name__)


class SemanticSegmentationTransformInput(TaskTransformInput):
    image: NDArrayImage
    mask: NotRequired[NDArrayImage]


class SemanticSegmentationTransformOutput(TaskTransformOutput):
    image: Tensor
    mask: NotRequired[Tensor]


class SemanticSegmentationTransformInput(TaskTransformInput):
    image: NDArray[np.uint8]
    mask: NotRequired[NDArray[np.uint8]]


class SemanticSegmentationTransformOutput(TaskTransformOutput):
    image: Tensor
    mask: NotRequired[Tensor]


class SemanticSegmentationTransformArgs(TaskTransformArgs):
    ignore_index: int
    image_size: tuple[int, int]
    channel_drop: ChannelDropArgs | None
    num_channels: int | Literal["auto"]
    normalize: NormalizeArgs
    random_flip: RandomFlipArgs | None
    color_jitter: ColorJitterArgs | None
    scale_jitter: ScaleJitterArgs | None
    smallest_max_size: SmallestMaxSizeArgs | None
    random_crop: RandomCropArgs | None

    def resolve_auto(self) -> None:
        if self.num_channels == "auto":
            if self.channel_drop is not None:
                self.num_channels = self.channel_drop.num_channels_keep
            else:
                self.num_channels = len(self.normalize.mean)

        height, width = self.image_size
        for field_name in self.__class__.model_fields:
            field = getattr(self, field_name)
            if hasattr(field, "resolve_auto"):
                field.resolve_auto(height=height, width=width)

    def resolve_incompatible(self) -> None:
        # Adjust normalization mean and std to match num_channels.
        if len(self.normalize.mean) != no_auto(self.num_channels):
            logger.debug(
                "Adjusting mean of normalize transform to match num_channels. "
                f"num_channels is {self.num_channels} but "
                f"normalize.mean has length {len(self.normalize.mean)}."
            )
            # Repeat the values until they match num_channels.
            self.normalize.mean = tuple(
                self.normalize.mean[i % len(self.normalize.mean)]
                for i in range(no_auto(self.num_channels))
            )
        if len(self.normalize.std) != no_auto(self.num_channels):
            logger.debug(
                "Adjusting std of normalize transform to match num_channels. "
                f"num_channels is {self.num_channels} but "
                f"normalize.std has length {len(self.normalize.std)}."
            )
            # Repeat the values until they match num_channels.
            self.normalize.std = tuple(
                self.normalize.std[i % len(self.normalize.std)]
                for i in range(no_auto(self.num_channels))
            )

        # Disable color jitter if necessary.
        if self.color_jitter is not None and no_auto(self.num_channels) != 3:
            logger.debug(
                "Disabling color jitter transform as it only supports 3-channel "
                f"images but num_channels is {self.num_channels}."
            )
            self.color_jitter = None


class SemanticSegmentationTransform(TaskTransform):
    transform_args_cls: type[SemanticSegmentationTransformArgs] = (
        SemanticSegmentationTransformArgs
    )

    def __init__(self, transform_args: SemanticSegmentationTransformArgs) -> None:
        super().__init__(transform_args)

        # Initialize the list of transforms to apply.
        transform: list[BasicTransform] = []

        if transform_args.channel_drop is not None:
            transform += [
                ChannelDrop(
                    num_channels_keep=transform_args.channel_drop.num_channels_keep,
                    weight_drop=transform_args.channel_drop.weight_drop,
                )
            ]

        if transform_args.scale_jitter is not None:
            # This follows recommendation on how to replace torchvision ScaleJitter with
            # albumentations: https://albumentations.ai/docs/torchvision-kornia2albumentations/
            scales = np.linspace(
                start=transform_args.scale_jitter.min_scale,
                stop=transform_args.scale_jitter.max_scale,
                num=transform_args.scale_jitter.num_scales,
            )
            transform += [
                OneOf(
                    [
                        Resize(
                            height=int(scale * transform_args.image_size[0]),
                            width=int(scale * transform_args.image_size[1]),
                        )
                        for scale in scales
                    ],
                    p=transform_args.scale_jitter.prob,
                )
            ]

        # During training we randomly crop the image to a fixed size
        # without changing the aspect ratio.
        if transform_args.smallest_max_size is not None:
            # Resize the image such that the smallest side is of a fixed size.
            # The aspect ratio is preserved.
            transform += [
                SmallestMaxSize(
                    max_size=no_auto(transform_args.smallest_max_size.max_size),
                    p=transform_args.smallest_max_size.prob,
                )
            ]

        if transform_args.random_crop is not None:
            transform += [
                RandomCrop(
                    height=no_auto(transform_args.random_crop.height),
                    width=no_auto(transform_args.random_crop.width),
                    pad_if_needed=transform_args.random_crop.pad_if_needed,
                    pad_position=transform_args.random_crop.pad_position,
                    fill=transform_args.random_crop.fill,
                    fill_mask=transform_args.ignore_index,
                    p=transform_args.random_crop.prob,
                )
            ]

        # Optionally apply random horizontal flip.
        if transform_args.random_flip is not None:
            transform += [HorizontalFlip(p=transform_args.random_flip.horizontal_prob)]

        # Optionally apply color jitter.
        if transform_args.color_jitter is not None:
            transform += [
                ColorJitter(
                    brightness=transform_args.color_jitter.strength
                    * transform_args.color_jitter.brightness,
                    contrast=transform_args.color_jitter.strength
                    * transform_args.color_jitter.contrast,
                    saturation=transform_args.color_jitter.strength
                    * transform_args.color_jitter.saturation,
                    hue=transform_args.color_jitter.strength
                    * transform_args.color_jitter.hue,
                    p=transform_args.color_jitter.prob,
                )
            ]

        # Normalize the images.
        transform += [
            Normalize(
                mean=transform_args.normalize.mean, std=transform_args.normalize.std
            )
        ]

        # Convert the images to PyTorch tensors.
        transform += [ToTensorV2()]

        # Create the final transform.
        self.transform = Compose(transform, additional_targets={"mask": "mask"})

    def __call__(
        self, input: SemanticSegmentationTransformInput
    ) -> SemanticSegmentationTransformOutput:
        transformed = self.transform(image=input["image"], mask=input["mask"])
        return {"image": transformed["image"], "mask": transformed["mask"]}<|MERGE_RESOLUTION|>--- conflicted
+++ resolved
@@ -24,10 +24,9 @@
     SmallestMaxSize,
 )
 from albumentations.pytorch import ToTensorV2
-<<<<<<< HEAD
 from numpy.typing import NDArray
-=======
->>>>>>> d3726da7
+from torch import Tensor
+from typing_extensions import NotRequired
 from torch import Tensor
 from typing_extensions import NotRequired
 
@@ -54,16 +53,6 @@
 
 
 class SemanticSegmentationTransformInput(TaskTransformInput):
-    image: NDArrayImage
-    mask: NotRequired[NDArrayImage]
-
-
-class SemanticSegmentationTransformOutput(TaskTransformOutput):
-    image: Tensor
-    mask: NotRequired[Tensor]
-
-
-class SemanticSegmentationTransformInput(TaskTransformInput):
     image: NDArray[np.uint8]
     mask: NotRequired[NDArray[np.uint8]]
 
