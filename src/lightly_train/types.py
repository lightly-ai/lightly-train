--- conflicted
+++ resolved
@@ -22,11 +22,7 @@
 PackageModel = Any
 
 # Types for the new transforms.
-<<<<<<< HEAD
-NDArrayImage = NDArray[np.uint8]
-=======
 NDArrayImage = NDArray[Union[np.uint8, np.int32, np.int64]]
->>>>>>> d3726da7
 NDArrayBBoxes = NDArray[np.float64]  # (n_boxes, 4)
 NDArrayClasses = NDArray[np.int64]  # (n_boxes,)
 
