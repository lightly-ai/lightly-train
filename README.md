--- conflicted
+++ resolved
@@ -288,19 +288,11 @@
 
 if __name__ == "__main__":
     # Pretrain a DINOv2 vision foundation model
-<<<<<<< HEAD
-    lightly_train.train(
-      out="out/my_experiment",
-      data="my_data_dir",
-      model="dinov2/vitb14",
-      method="dinov2",
-=======
     lightly_train.pretrain(
         out="out/my_experiment",
         data="my_data_dir",
         model="dinov2/vitb14",
         method="dinov2",
->>>>>>> b490c580
     )
 ```
 
