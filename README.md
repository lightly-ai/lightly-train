--- conflicted
+++ resolved
@@ -293,21 +293,12 @@
 import lightly_train
 
 if __name__ == "__main__":
-<<<<<<< HEAD
-    # Pretrain a DINOv2 vision foundation model on your data
+    # Pretrain a DINOv2 vision foundation model
     lightly_train.pretrain(
         out="out/my_experiment",
         data="my_data_dir",
         model="dinov2/vitb14",
         method="dinov2",
-=======
-    # Pretrain a DINOv2 vision foundation model
-    lightly_train.train(
-      out="out/my_experiment",
-      data="my_data_dir",
-      model="dinov2/vitb14",
-      method="dinov2",
->>>>>>> ce37b680
     )
 ```
 
