# LightlyTrain - SOTA Pretraining, Fine-tuning and Distillation

[![Python](https://img.shields.io/badge/Python-3.8%7C3.9%7C3.10%7C3.11%7C3.12-blue.svg)](https://docs.lightly.ai/train/stable/installation.html)
[![Docker](https://img.shields.io/badge/Docker-blue?logo=docker&logoColor=fff)](https://docs.lightly.ai/train/stable/docker.html#)
[![Documentation](https://img.shields.io/badge/Documentation-blue)](https://docs.lightly.ai/train/stable/)
[![Discord](https://img.shields.io/discord/752876370337726585?logo=discord&logoColor=white&label=discord&color=7289da)](https://discord.gg/xvNJW94)

*Train Better Models, Faster*

LightlyTrain is the leading framework for transforming your data into state-of-the-art
computer vision models. It covers the entire model development lifecycle from pretraining
DINOv2/v3 vision foundation models on your unlabeled data to fine-tuning transformer and
YOLO models on detection and segmentation tasks for edge deployment.

[Contact us](https://www.lightly.ai/contact) to request a license for commercial use.

## News

- \[[0.12.0](https://docs.lightly.ai/train/stable/changelog.html#changelog-0-12-0)\] - 2025-11-06: 💡 **New DINOv3 Object Detection:** Run inference or fine-tune DINOv3 models for [object detection](https://docs.lightly.ai/train/stable/object_detection.html)! 💡
- \[[0.11.0](https://docs.lightly.ai/train/stable/changelog.html#changelog-0-11-0)\] - 2025-08-15: 🚀 **New DINOv3 Support:** Pretrain your own model with [distillation](https://docs.lightly.ai/train/stable/pretrain_distill/methods/distillation.html#methods-distillation-dinov3) from DINOv3 weights. Or fine-tune our SOTA [EoMT semantic segmentation model](https://docs.lightly.ai/train/stable/semantic_segmentation.html#semantic-segmentation-eomt-dinov3) with a DINOv3 backbone! 🚀
- \[[0.10.0](https://docs.lightly.ai/train/stable/changelog.html#changelog-0-10-0)\] - 2025-08-04:
  🔥 **Train state-of-the-art semantic segmentation models** with our new
  [**DINOv2 semantic segmentation**](https://docs.lightly.ai/train/stable/semantic_segmentation.html)
  fine-tuning method! 🔥
- \[[0.9.0](https://docs.lightly.ai/train/stable/changelog.html#changelog-0-9-0)\] - 2025-07-21:
  [**DINOv2 pretraining**](https://docs.lightly.ai/train/stable/pretrain_distill/methods/dinov2.html) is
  now officially available!

## Installation

Install Lightly**Train** on Python 3.8+ for Windows, Linux or MacOS with:

```bash
pip install lightly-train
```

## Workflows

<details open>
<summary><strong>Object Detection</strong></summary>

Train LTDETR detection models with DINOv2 or DINOv3 backbones.

#### COCO Results

| Implementation | Model | Val mAP<sub>50:95</sub> | Latency (ms) | Params (M) | Input Size |
|:--------------:|:----------------------------:|:------------------:|:------------:|:-----------:|:----------:|
| LightlyTrain | dinov3/vitt16-ltdetr-coco | 49.8 | 5.4 | 10.1 | 640×640 |
| LightlyTrain | dinov3/vitt16plus-ltdetr-coco | 52.5 | 7.0 | 18.1 | 640×640 |
| LightlyTrain | dinov3/vits16-ltdetr-coco | 55.4 | 10.5 | 36.4 | 640×640 |
| LightlyTrain | dinov2/vits14-noreg-ltdetr-coco | 55.7 | 16.9 | 55.3 | 644×644 |
| LightlyTrain | dinov3/convnext-tiny-ltdetr-coco | 54.4 | 13.3 | 61.1 | 640×640 |
| LightlyTrain | dinov3/convnext-small-ltdetr-coco | 56.9 | 17.7 | 82.7 | 640×640 |
| LightlyTrain | dinov3/convnext-base-ltdetr-coco | 58.6 | 24.7 | 121.0 | 640×640 |
| LightlyTrain | dinov3/convnext-large-ltdetr-coco | 60.0 | 42.3 | 230.0 | 640×640 |

Models are trained on the COCO 2017 dataset and evaluated on the validation
set with single-scale testing. Latency is measured with TensorRT on a NVIDIA T4 GPU with
batch size 1. All models are optimized using `tensorrt==10.13.3.9`.

#### Usage

[![Documentation](https://img.shields.io/badge/Documentation-blue)](https://docs.lightly.ai/train/stable/object_detection.html)
[![Colab](https://colab.research.google.com/assets/colab-badge.svg)](https://colab.research.google.com/github/lightly-ai/lightly-train/blob/main/examples/notebooks/object_detection.ipynb)

```python
import lightly_train

if __name__ == "__main__":
    # Train an object detection model with a DINOv3 backbone
    lightly_train.train_object_detection(
        out="out/my_experiment",
        model="dinov3/vitt16-ltdetr-coco",
        data={
            "path": "my_data_dir",
            "train": "images/train",
            "val": "images/val",
            "names": {
                0: "person",
                1: "bicycle",
                2: "car",
                # ...
            },
        },
    )

    # Load model and run inference
    model = lightly_train.load_model("out/my_experiment/exported_models/exported_best.pt")
    # Or use one of the models provided by LightlyTrain
    # model = lightly_train.load_model("dinov3/vitt16-ltdetr-coco")
    results = model.predict("image.jpg")
    results["labels"]   # Class labels, tensor of shape (num_boxes,)
    results["bboxes"]   # Bounding boxes in (xmin, ymin, xmax, ymax) absolute pixel
                        # coordinates of the original image. Tensor of shape (num_boxes, 4).
    results["scores"]   # Confidence scores, tensor of shape (num_boxes,)
<<<<<<< HEAD
=======
```

</details>

<details>
<summary><strong>Panoptic Segmentation</strong></summary>

Train state-of-the-art panoptic segmentation models with DINOv3 backbones using the
EoMT method from CVPR 2025.

#### COCO Results

| Implementation | Model | Val PQ | Avg. Latency (ms) | Params (M) | Input Size |
|----------------|----------------|-------------|----------|-----------|------------|
| LightlyTrain | dinov3/vits16-eomt-panoptic-coco | 46.8 | 21.2 | 23.4 | 640×640 |
| LightlyTrain | dinov3/vitb16-eomt-panoptic-coco | 53.2 | 39.4 | 92.5 | 640×640 |
| LightlyTrain | dinov3/vitl16-eomt-panoptic-coco | 57.0 | 80.1 | 315.1 | 640×640 |
| LightlyTrain | dinov3/vitl16-eomt-panoptic-coco-1280 | **59.0** | 500.1 | 315.1 | 1280×1280 |
| EoMT (CVPR 2025 paper, current SOTA) | dinov3/vitl16-eomt-panoptic-coco-1280 | 58.9 | - | 315.1 | 1280×1280 |

Small and base models are trained for 24 epochs and large models for 12 epochs on the
COCO 2017 dataset and evaluated on the validation set with single-scale testing.
Avg. Latency is measured on a single NVIDIA T4 GPU with batch size 1. All models are
optimized using `torch.compile`.

#### Usage

[![Documentation](https://img.shields.io/badge/Documentation-blue)](https://docs.lightly.ai/train/stable/panoptic_segmentation.html)
[![Colab](https://colab.research.google.com/assets/colab-badge.svg)](https://colab.research.google.com/github/lightly-ai/lightly-train/blob/main/examples/notebooks/eomt_panoptic_segmentation.ipynb)

```python
import lightly_train

if __name__ == "__main__":
    # Train an panoptic segmentation model with a DINOv3 backbone
    lightly_train.train_panoptic_segmentation(
        out="out/my_experiment",
        model="dinov3/vitb16-eomt-panoptic-coco",
        data={
            "train": {
                "images": "images/train",
                "masks": "annotations/train",
                "annotations": "annotations/train.json",
            },
            "val": {
                "images": "images/val",
                "masks": "annotations/val",
                "annotations": "annotations/val.json",
            },
        },
    )

    model = lightly_train.load_model("out/my_experiment/exported_models/exported_best.pt")
    results = model.predict("image.jpg")
    results["masks"]    # Masks with (class_label, segment_id) for each pixel, tensor of
                        # shape (height, width, 2). Height and width correspond to the
                        # original image size.
    results["segment_ids"]    # Segment ids, tensor of shape (num_segments,).
    results["scores"]   # Confidence scores, tensor of shape (num_segments,)
>>>>>>> a3bb06ae
```

</details>

<details>
<summary><strong>Instance Segmentation</strong></summary>

Train state-of-the-art instance segmentation models with DINOv3 backbones using the
EoMT method from CVPR 2025.

#### COCO Results

| Implementation | Model | Val mAP mask | Avg. Latency (ms) | Params (M) | Input Size |
|----------------|----------------|-------------|----------|-----------|------------|
| LightlyTrain | dinov3/vits16-eomt-inst-coco | 32.6 | 19.4 | 21.6 | 640×640 |
| LightlyTrain | dinov3/vitb16-eomt-inst-coco | 40.3 | 39.7 | 85.7 | 640×640 |
| LightlyTrain | dinov3/vitl16-eomt-inst-coco | **46.2** | 80.0 | 303.2 | 640×640 |
| EoMT (CVPR 2025 paper, current SOTA) | dinov3/vitl16-eomt-inst-coco | 45.9 | - | 303.2 | 640×640 |

Models are trained for 12 epochs on the COCO 2017 dataset and evaluated on the validation
set with single-scale testing. Average latency is measured on a single NVIDIA T4 GPU with
batch size 1. All models are optimized using `torch.compile`.

#### Usage

[![Documentation](https://img.shields.io/badge/Documentation-blue)](https://docs.lightly.ai/train/stable/instance_segmentation.html)
[![Colab](https://colab.research.google.com/assets/colab-badge.svg)](https://colab.research.google.com/github/lightly-ai/lightly-train/blob/main/examples/notebooks/eomt_instance_segmentation.ipynb)

```python
import lightly_train

if __name__ == "__main__":
    # Train an instance segmentation model with a DINOv3 backbone
    lightly_train.train_instance_segmentation(
        out="out/my_experiment",
        model="dinov3/vitb16-eomt-inst-coco",
        data={
            "path": "my_data_dir",
            "train": "images/train",
            "val": "images/val",
            "names": {
                0: "background",
                1: "vehicle",
                2: "pedestrian",
                # ...
            },
        },
    )

    model = lightly_train.load_model("out/my_experiment/exported_models/exported_best.pt")
    results = model.predict("image.jpg")
    results["labels"]   # Class labels, tensor of shape (num_instances,)
    results["masks"]    # Binary masks, tensor of shape (num_instances, height, width).
                        # Height and width correspond to the original image size.
    results["scores"]   # Confidence scores, tensor of shape (num_instances,)
```

</details>

<details>
<summary><strong>Semantic Segmentation</strong></summary>

Train state-of-the-art semantic segmentation models with DINOv2 or DINOv3 backbones using
the EoMT method from CVPR 2025.

#### COCO-Stuff Results

| Implementation | Model | Val mIoU | Avg. Latency (ms) | Params (M) | Input Size |
|----------------|----------------------|----------|----------|-----------|------------|
| LightlyTrain | dinov3/vits16-eomt-coco | 46.5 | 11.3 | 21.6 | 512×512 |
| LightlyTrain | dinov3/vitb16-eomt-coco | 52.0 | 23.1 | 85.7 | 512×512 |
| LightlyTrain | dinov3/vitl16-eomt-coco | **54.4** | 49.0 | 303.2 | 512×512 |

Models are trained for 12 epochs with `num_queries=200` on the COCO-Stuff dataset and
evaluated on the validation set with single-scale testing. Average latency is measured
on a single NVIDIA T4 GPU with batch size 1. All models optimized using `torch.compile`.

#### Cityscapes Results

| Implementation | Model | Val mIoU | Avg. Latency (ms) | Params (M) | Input Size |
|:------------------------------------:|:------------------------------:|:---------:|:--------:|:-----------:|:----------:|
| LightlyTrain | dinov3/vits16-eomt-cityscapes | 78.6 | 53.8 | 21.6 | 1024×1024 |
| LightlyTrain | dinov3/vitb16-eomt-cityscapes | 81.0 | 114.9 | 85.7 | 1024×1024 |
| LightlyTrain | dinov3/vitl16-eomt-cityscapes | **84.4** | 256.4 | 303.2 | 1024×1024 |
| EoMT (CVPR 2025 paper, current SOTA) | dinov2/vitl16-eomt | 84.2 | - | 319 | 1024×1024 |

Average latency is measured on a single NVIDIA T4 GPU with batch size 1. All models are
optimized using `torch.compile`.

#### Usage

[![Documentation](https://img.shields.io/badge/Documentation-blue)](https://docs.lightly.ai/train/stable/semantic_segmentation.html)
[![Colab](https://colab.research.google.com/assets/colab-badge.svg)](https://colab.research.google.com/github/lightly-ai/lightly-train/blob/main/examples/notebooks/eomt_semantic_segmentation.ipynb)

```python
import lightly_train

if __name__ == "__main__":
    # Train a semantic segmentation model with a DINOv3 backbone
    lightly_train.train_semantic_segmentation(
        out="out/my_experiment",
        model="dinov3/vits16-eomt",
        data={
            "train": {
                "images": "my_data_dir/train/images",
                "masks": "my_data_dir/train/masks",
            },
            "val": {
                "images": "my_data_dir/val/images",
                "masks": "my_data_dir/val/masks",
            },
            "classes": {
                0: "background",
                1: "road",
                2: "building",
                # ...
            },
        },
    )

    # Load model and run inference
    model = lightly_train.load_model("out/my_experiment/exported_models/exported_best.pt")
    # Or use one of the models provided by LightlyTrain
    # model = lightly_train.load_model("dinov3/vits16-eomt")
    masks = model.predict("image.jpg")
    # Masks is a tensor of shape (height, width) with class labels as values.
    # It has the same height and width as the input image.
```

</details>

<details>
<summary><strong>Distillation (DINOv2/v3)</strong></summary>

Pretrain any model architecture with unlabeled data by distilling the knowledge from
DINOv2 or DINOv3 foundation models into your model. On the COCO dataset, YOLOv8-s models
pretrained with LightlyTrain achieve high performance across all tested label fractions.
These improvements hold for other architectures like YOLOv11, RT-DETR, and Faster R-CNN.
See our [announcement post](https://www.lightly.ai/blog/introducing-lightly-train)
for more benchmarks and details.

![Benchmark Results](https://cdn.prod.website-files.com/62cd5ce03261cb3e98188470/67fe4efa0209fb4eb0c3da5c_Introducing%20LightlyTrain_imag_1.png)

#### Usage

[![Documentation](https://img.shields.io/badge/Documentation-blue)](https://docs.lightly.ai/train/stable/pretrain_distill/methods/distillation.html)
[![Google Colab](https://colab.research.google.com/assets/colab-badge.svg)](https://colab.research.google.com/github/lightly-ai/lightly-train/blob/main/examples/notebooks/quick_start.ipynb)

```python
import lightly_train

if __name__ == "__main__":
    # Distill the knowledge from a DINOv3 teacher into a YOLOv8 model
    lightly_train.pretrain(
        out="out/my_experiment",
        data="my_data_dir",
        model="ultralytics/yolov8s",
        method="distillation",
        method_args={
            "teacher": "dinov3/vitb16",
        },
    )

    # Load model for fine-tuning
    model = YOLO("out/my_experiment/exported_models/exported_last.pt")
    model.train(data="coco8.yaml")
```

</details>

<details>
<summary><strong>Pretraining (DINOv2 Foundation Models)</strong></summary>

With LightlyTrain you can train your very own foundation model like DINOv2 on your data.

#### ImageNet-1K Results

| Implementation | Model | Val ImageNet k-NN |
|:--------------:|:-----:|:------------------:|
| LightlyTrain | dinov2/vitl16 | **81.9%** |
| DINOv2 | dinov2/vitl16 | 81.6% |

Models are pretrained on ImageNet-1k for 100 epochs and evaluated with a k-NN classifier
on the ImageNet validation set.

#### Usage

[![Documentation](https://img.shields.io/badge/Documentation-blue)](https://docs.lightly.ai/train/stable/pretrain_distill/methods/dinov2.html)

```python
import lightly_train

if __name__ == "__main__":
    # Pretrain a DINOv2 vision foundation model
    lightly_train.pretrain(
        out="out/my_experiment",
        data="my_data_dir",
        model="dinov2/vitb14",
        method="dinov2",
    )
```

</details>

<details>
<summary><strong>Autolabeling</strong></summary>

LightlyTrain provides simple commands to autolabel your unlabeled data using DINOv2 or
DINOv3 pretrained models. This allows you to efficiently boost performance of your
smaller models by leveraging all your unlabeled images.

#### ADE20K Results

| Implementation | Model | Autolabel | Val mIoU | Params (M) | Input Size |
|:--------------:|:----------------------------:|:---------:|:---------:|:-----------:|:----------:|
| LightlyTrain | dinov3/vits16-eomt | ❌ | 0.466 | 21.6 | 518×518 |
| LightlyTrain | dinov3/vits16-eomt-ade20k | ✅ | **0.533** | 21.6 | 518×518 |
| LightlyTrain | dinov3/vitb16-eomt | ❌ | 0.544 | 85.7 | 518×518 |
| LightlyTrain | dinov3/vitb16-eomt-ade20k | ✅ | **0.573** | 85.7 | 518×518 |

The better results with auto-labeling were achieved by fine-tuning a ViT-H+ on the
ADE20K dataset, which reaches 0.595 validation mIoU. This model was then used to autolabel
100k images from the SUN397 dataset. Using these labels, we subsequently fine-tuned the
smaller models, and then used the ADE20k dataset for validation.

#### Usage

[![Documentation](https://img.shields.io/badge/Documentation-blue)](https://docs.lightly.ai/train/stable/predict_autolabel.html)

```python
import lightly_train

if __name__ == "__main__":
    # Autolabel your data with a DINOv3 semantic segmentation model
    lightly_train.predict_semantic_segmentation(
        out="out/my_autolabeled_data",
        data="my_data_dir",
        model="dinov3/vitb16-eomt-coco",
        # Or use one of your own model checkpoints
        # model="out/my_experiment/exported_models/exported_best.pt",
    )

    # The autolabeled masks will be saved in this format:
    # out/my_autolabeled_data
    # ├── <image name>.png
    # ├── <image name>.png
    # └── …
```

</details>

## Features

- Python, Command Line, and [Docker](https://docs.lightly.ai/train/stable/docker.html) support
- Built for [high performance](https://docs.lightly.ai/train/stable/performance/index.html) including [multi-GPU](https://docs.lightly.ai/train/stable/performance/multi_gpu.html) and [multi-node](https://docs.lightly.ai/train/stable/performance/multi_node.html) support
- [Monitor training progress](https://docs.lightly.ai/train/stable/pretrain_distill.html#logging) with MLflow, TensorBoard, Weights & Biases, and more
- Runs fully on-premises with no API authentication
- Export models in their native format for fine-tuning or inference
- Export models in ONNX or TensorRT format for edge deployment

## Models

LightlyTrain supports the following model and workflow combinations.

### Fine-tuning

| Model | Object<br>Detection | Instance<br>Segmentation | Panoptic<br>Segmentation | Semantic<br>Segmentation |
| ------ | :----------------------------------------------------------------: | :---------------------------------------------------------------------: | :------------------------------------------------------------------------------------------: | :------------------------------------------------------------------------------------------: |
| DINOv3 | ✅ [🔗](https://docs.lightly.ai/train/stable/object_detection.html) | ✅ [🔗](https://docs.lightly.ai/train/stable/instance_segmentation.html) | ✅ [🔗](https://docs.lightly.ai/train/stable/panoptic_segmentation.html) | ✅ [🔗](https://docs.lightly.ai/train/stable/semantic_segmentation.html#use-eomt-with-dinov3) |
| DINOv2 | ✅ [🔗](https://docs.lightly.ai/train/stable/object_detection.html) | | | ✅ [🔗](https://docs.lightly.ai/train/stable/semantic_segmentation.html) |

### Distillation & Pretraining

| Model | Distillation | Pretraining |
| ------------------------------ | :----------------------------------------------------------------------------------------: | :--------------------------------------------------------------------: |
| DINOv3 | ✅ [🔗](https://docs.lightly.ai/train/stable/pretrain_distill/methods/distillation.html#distill-from-dinov3) | |
| DINOv2 | ✅ [🔗](https://docs.lightly.ai/train/stable/pretrain_distill/methods/distillation.html) | ✅ [🔗](https://docs.lightly.ai/train/stable/pretrain_distill/methods/dinov2.html) |
| Torchvision ResNet, ConvNext, ShuffleNetV2 | ✅ [🔗](https://docs.lightly.ai/train/stable/pretrain_distill/models/torchvision.html) | ✅ [🔗](https://docs.lightly.ai/train/stable/pretrain_distill/models/torchvision.html) |
| TIMM models | ✅ [🔗](https://docs.lightly.ai/train/stable/pretrain_distill/models/timm.html) | ✅ [🔗](https://docs.lightly.ai/train/stable/pretrain_distill/models/timm.html) |
| Ultralytics YOLOv5–YOLO12 | ✅ [🔗](https://docs.lightly.ai/train/stable/pretrain_distill/models/ultralytics.html) | ✅ [🔗](https://docs.lightly.ai/train/stable/pretrain_distill/models/ultralytics.html) |
| RT-DETR, RT-DETRv2 | ✅ [🔗](https://docs.lightly.ai/train/stable/pretrain_distill/models/rtdetr.html) | ✅ [🔗](https://docs.lightly.ai/train/stable/pretrain_distill/models/rtdetr.html) |
| RF-DETR | ✅ [🔗](https://docs.lightly.ai/train/stable/pretrain_distill/models/rfdetr.html) | ✅ [🔗](https://docs.lightly.ai/train/stable/pretrain_distill/models/rfdetr.html) |
| YOLOv12 | ✅ [🔗](https://docs.lightly.ai/train/stable/pretrain_distill/models/yolov12.html) | ✅ [🔗](https://docs.lightly.ai/train/stable/pretrain_distill/models/yolov12.html) |
| Custom PyTorch Model | ✅ [🔗](https://docs.lightly.ai/train/stable/pretrain_distill/models/custom_models.html) | ✅ [🔗](https://docs.lightly.ai/train/stable/pretrain_distill/models/custom_models.html) |

[Contact us](https://www.lightly.ai/contact) if you need support for additional models.

## Usage Events

LightlyTrain collects anonymous usage events to help us improve the product. We only
track training method, model architecture, and system information (OS, GPU). To opt-out,
set the environment variable: `export LIGHTLY_TRAIN_EVENTS_DISABLED=1`

## License

Lightly**Train** offers flexible licensing options to suit your specific needs:

- **AGPL-3.0 License**: Perfect for open-source projects, academic research, and community contributions.
  Share your innovations with the world while benefiting from community improvements.

- **Commercial License**: Ideal for businesses and organizations that need proprietary development freedom.
  Enjoy all the benefits of LightlyTrain while keeping your code and models private.

- **Free Community License**: Available for students, researchers, startups in early stages, or anyone exploring or experimenting with LightlyTrain.
  Empower the next generation of innovators with full access to the world of pretraining.

We're committed to supporting both open-source and commercial users.
[Contact us](https://www.lightly.ai/contact) to discuss the best licensing option for your project!

## Contact

[![Website](https://img.shields.io/badge/Website-lightly.ai-blue?style=for-the-badge&logo=safari&logoColor=white)](https://www.lightly.ai/lightly-train) <br>
[![Discord](https://img.shields.io/discord/752876370337726585?style=for-the-badge&logo=discord&logoColor=white&label=discord&color=7289da)](https://discord.gg/xvNJW94) <br>
[![GitHub](https://img.shields.io/badge/GitHub-lightly--ai-black?style=for-the-badge&logo=github&logoColor=white)](https://github.com/lightly-ai/lightly-train) <br>
[![X](https://img.shields.io/badge/X-lightlyai-black?style=for-the-badge&logo=x&logoColor=white)](https://x.com/lightlyai) <br>
[![YouTube](https://img.shields.io/badge/YouTube-lightly--tech-blue?style=for-the-badge&logo=YouTube&logoColor=white)](https://www.youtube.com/channel/UCAz60UdQ9Q3jPqqZi-6bmXw) <br>
[![LinkedIn](https://img.shields.io/badge/LinkedIn-lightly--tech-blue?style=for-the-badge&logo=linkedin&logoColor=white)](https://www.linkedin.com/company/lightly-tech)<|MERGE_RESOLUTION|>--- conflicted
+++ resolved
@@ -93,8 +93,6 @@
     results["bboxes"]   # Bounding boxes in (xmin, ymin, xmax, ymax) absolute pixel
                         # coordinates of the original image. Tensor of shape (num_boxes, 4).
     results["scores"]   # Confidence scores, tensor of shape (num_boxes,)
-<<<<<<< HEAD
-=======
 ```
 
 </details>
@@ -154,7 +152,6 @@
                         # original image size.
     results["segment_ids"]    # Segment ids, tensor of shape (num_segments,).
     results["scores"]   # Confidence scores, tensor of shape (num_segments,)
->>>>>>> a3bb06ae
 ```
 
 </details>
