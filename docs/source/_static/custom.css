--- conflicted
+++ resolved
@@ -18,7 +18,6 @@
     color: var(--color-brand-primary);
 }
 
-<<<<<<< HEAD
 /* Sidebar brand styling */
 .sidebar-brand {
     border-radius: 8px;
@@ -394,7 +393,7 @@
 [data-theme="dark"] .sd-dropdown[open],
 [data-theme="dark"] .myst-dropdown[open] {
     box-shadow: 0 6px 24px rgba(230, 163, 211, 0.2);
-=======
+  
 /* Simple responsive banner classes */
 .mobile-only {
     display: block;
@@ -412,5 +411,4 @@
     .desktop-only {
         display: block;
     }
->>>>>>> 5fa301b3
 }