# Changelog

All notable changes to Lightly**Train** will be documented in this file.

The format is based on [Keep a Changelog](https://keepachangelog.com/en/1.1.0/),
and this project adheres to [Semantic Versioning](https://semver.org/spec/v2.0.0.html).

## [Unreleased]

### Added

<<<<<<< HEAD
=======
- Add support for loading DICOM images as input data for training and inference.
- Add support for fine-tuning object detection models with custom image resolutions.

>>>>>>> 2ed45288
### Changed

### Deprecated

### Removed

### Fixed

### Security

## [0.12.1] - 2025-11-13

### Added

- Add support for DINOv3 [instance segmentation](https://docs.lightly.ai/train/stable/object_detection.html)inference and fine-tuning.
- Add support for loading [DICOM images](https://docs.lightly.ai/train/stable/data/dicom.html) as input data for training and inference.
- Add event tracking, disable with `LIGHTLY_TRAIN_EVENTS_DISABLED=1`

## [0.12.0] - 2025-11-06

💡 **New DINOv3 Object Detection:** Run inference or fine-tune DINOv3 models for [object detection](https://docs.lightly.ai/train/stable/object_detection.html)! 💡

### Added

- Add support for [DINOv3 object detection](https://docs.lightly.ai/train/stable/object_detection.html) model training.
- Add [semantic segmentation autolabeling](https://docs.lightly.ai/train/stable/predict_autolabel.html) support with `predict_semantic_segmentation`.
- Add support for DINOv3 ConvNeXt models.
- Automatically download DINOv3 weights.
- Add support for passing pretrained model names or checkpoint paths as `model` argument
  to the model training functions like `train_semantic_segmentation`.

### Changed

- Widen PyTorch constraint — remove `<2.6` upper bound to allow PyTorch 2.6 and later that is officially supported by PyTorch Lightning 2.5.
- Rename `load_model_from_checkpoint` to `load_model`. The function now downloads
  checkpoints that do not exist locally.

### Fixed

- Fix issue with loading DINOv3 SAT493m checkpoints.
- Fixed an issue where dataset cache files were incorrectly saved.

## [0.11.4] - 2025-10-08

### Added

- Add support for saving the best semantic segmentation checkpoints and model weights during training.
- Expose more arguments for the checkpointing callback in pretraining.
- Add LT-DETR inference support with DINOv2 and DINOv3 ConvNext backbones.

### Changed

- Change default precision to `bf16-mixed` for pretraining on GPUs that support it.

### Deprecated

### Removed

### Fixed

- Fix warning about too few epochs for DINOv2 which occurs with the default epoch calculation.
- Fix PyTorch bus errors caused by memory-map file write conflicts when launching multiple runs with `.train_semantic_segmentation()`.

## [0.11.3] - 2025-09-25

### Added

- Add EoMT semantic segmentation benchmark results and model weights trained on ADE20k, COCO-Stuff, and Cityscapes datasets.
- Add support for exporting the semantic segmentation model weights to `exported_models/exported_last.pt`.
- Add support for allow loading semantic segmentation model weights for training.
- Add `simplify` flag to ONNX `export_task`.
- Add support for using DINOv3 models as teacher in distillationv1.

### Fixed

- Fix a bug in `model.predict()` with `ignore_index`.
- Speed up listing of filenames in large datasets.

## [0.11.2] - 2025-09-08

### Added

- Add support for using multi-channel masks for the inputs in semantic segmentation.
- Add support for training models on multi-channel images with `transform_args={"num_channels": 4}`.
- Add support for using custom mask names for the inputs in semantic segmentation.
- Add `precision` flag to ONNX export task to specify if we export with float16 or float32 precision.

### Fixed

- Fix issue where segmentation fine-tuning could fail when encountering masks containing
  only unknown classes.
- Fix issue with mmap cache when multiple runs use the same dataset on the same machine.
- Speed up logging of datasets with many files.

## [0.11.1] - 2025-08-28

### Added

- Add support for DINOv2 linear semantic segmentation models. You can train them with
  `model="dinov2/vits14-linear"` in the `train_semantic_segmentation` command. Those
  models are trained with a linear head on top of a frozen backbone and are useful
  to evaluate the quality of pretrained DINOv2 models.
- Make fine-tune transform arguments configurable in the `train_semantic_segmentation`
  command. You can now use the `transform_args` argument like this
  ```python
  transform_args={
    "image_size": (448, 448), # (height, width)
    "normalize": {"mean": (0.0, 0.0, 0.0), "std": (0.5, 0.5, 0.5)}, # (r, g, b) channels
  }
  ```
  to customize the image augmentations used during training and validation. See the
  [semantic segmentation documentation](https://docs.lightly.ai/train/stable/semantic_segmentation.html#default-image-transform-arguments)
  for more information.
- Add support for the channel drop transform in the `train_semantic_segmentation` command.
- Add support for mapping multiple classes into a single class for semantic segmentation
  datasets. You can now use a dictionary in the `classes` entry of the
  `data` argument in the `train_semantic_segmentation` command like this:
  ```python
  data={
    "classes": {
      0: {"name": "background", "values": [0, 255]}, # Map classes 0 and 255 to class 0
      1: {"name": "class 1", "values": [1]},
      2: "class 2",  # Still supported. Equivalent to {"name": "class 2", "values": [2]}
    },
  }
  ```

### Fixed

- Models loaded with `load_model_from_checkpoint` are now automatically moved to the
  correct device.
- Loading EoMT models with `load_model_from_checkpoint` no longer raises a missing
  key error.
- Fix MLFlow logging on AzureML.

## [0.11.0] - 2025-08-15

🚀 **New DINOv3 Support:** Pretrain your own model with [distillation](https://docs.lightly.ai/train/stable/methods/distillation.html#methods-distillation-dinov3) from DINOv3 weights. Or fine-tune our SOTA [EoMT semantic segmentation model](https://docs.lightly.ai/train/stable/semantic_segmentation.html#semantic-segmentation-eomt-dinov3) with a DINOv3 backbone! 🚀

### Added

- Distillation now supports [DINOv3 pretrained weights](https://docs.lightly.ai/train/stable/methods/distillation.html#methods-distillation-dinov3) as teacher.
- Semantic Segmentation now supports [DINOv3 pretrained weights](https://docs.lightly.ai/train/stable/semantic_segmentation.html#semantic-segmentation-eomt-dinov3) as EoMT backbone.

### Changed

- LightlyTrain now infers the best number of epochs based on the chosen method, dataset size and batch size.

## [0.10.0] - 2025-08-04

🔥 **New: Train state-of-the-art semantic segmentation models** with our new
[**DINOv2 semantic segmentation**](https://docs.lightly.ai/train/stable/semantic_segmentation.html) fine-tuning method! 🔥

### Added

- DINOv2 semantic segmentation fine-tuning with the `train_semantic_segmentation` command.
  See the [semantic segmentation documentation](https://docs.lightly.ai/train/stable/semantic_segmentation.html)
  for more information.
- Support for image resolutions that are not a multiple of the patch size in DINOv2.

### Changed

- DINOv2 model names to be more consistent with the new naming scheme. The model name
  scheme changed from `dinov2_vit/vits14_pretrain` to `dinov2/vits14`. The pretrained
  weights are now always loaded by default, making the `pretrain` suffix redundant.
- DINOv2 models are now using registers by default which increases model performance.
  You can continue using models without registers with the `-noreg` suffix:
  `dinov2/vits14-noreg`.
- DINOv2 and distillation to work with image resolutions that are not a multiple of the
  patch size.
- Temporary files are now stored in the `~/.cache/lightly-train` directory be default.
  The location can be changed with the `LIGHTLY_TRAIN_CACHE_DIR` environment variable.

### Deprecated

- The `dinov2_vit/vits14_pretrain` model name is deprecated and will be removed in a
  future release. Use `dinov2/vits14` instead.

## [0.9.0] - 2025-07-21

### Added

- Add an extra `teacher_weights` argument in `method_args` to allow loading pretrained DINOv2 teacher weights for distillation methods.
- Add support for allowing images with different number of channels in the channel drop transform.
- Add documentation for the [RT-DETRv2 models](https://docs.lightly.ai/train/stable/models/rtdetr.html).
- Add warning for situations where the number of steps is below the recommendation for DINOv2.

### Changed

- The callback `DeviceStatsMonitor` is now disabled by default.
- Replace epoch-based warmup hyperparameters with iteration-based ones.

### Removed

- Remove a note and specific recommendation for using DINOv2 with pretrained weights in the documentation.

## [0.8.1] - 2025-06-23

### Added

- Add `student_freeze_backbone_epochs` option to DINOv2 method to control how many epochs
  the student backbone is frozen during training. We suggest setting it to 1 when
  starting from DINOv2 pretrained weights. See the [DINOv2 documentation](https://docs.lightly.ai/train/stable/methods/dinov2.html)
  for more information.
- Add channel drop transform.
- Add option to load multi-channel images with `LIGHTLY_TRAIN_IMAGE_MODE="UNCHANGED"`.
- Add option to reuse memmap dataset file via environment variable: `LIGHTLY_TRAIN_MMAP_REUSE_FILE=True`.

## [0.8.0] - 2025-06-10

### Added

- **DINOv2 pretraining is now available** with the `method="dinov2"` argument.
  The method is in beta and further improvements will be released in the coming weeks.
  See the [DINOv2 documentation](https://docs.lightly.ai/train/stable/methods/dinov2.html)
  for more information.
- Support for [Torchvision ShuffleNetV2 models](https://docs.lightly.ai/train/stable/models/torchvision.html).
- [RT-DETR](https://docs.lightly.ai/train/stable/models/rtdetr.html) has now an
  integrated model wrapper.

### Changed

- The [Ultralytics YOLO tutorial](https://docs.lightly.ai/train/stable/tutorials/yolo/index.html)
  now highlights better how to use YOLO with LightlyTrain.

### Deprecated

- The `resume` parameter in the `train` command is deprecated in favor of
  `resume_interrupted` and will be removed in a future release. The new parameter
  behaves the same as the old one but is more explicit about its purpose. See
  [the documentation](https://docs.lightly.ai/train/stable/train/index.html#resume-training)
  for more information.

## [0.7.0] - 2025-05-26

### Added

- Add **Distillation v2** method that achieves higher accuracy and trains up to 3x faster than Distillation v1. The new method is selected as default by LightlyTrain with `method="distillation"`.
- Add MLflow logger to enable system and model metric logging.
- Add support for lists of files and folders as input to the `embed` and `train` commands.
- Add faster dataset initialization (SLURM and Windows).
- Add configurable periodic model export.
- Add training precision option `float32_matmul_precision`.
- Add tutorial: [Train embedding models with LightlyTrain](https://docs.lightly.ai/train/stable/tutorials/embedding/index.html).

### Changed

- Distillation v1 is now selected with `method="distillationv1"`.
- All commands (`embed`, `export`, and `train`) now require keyword arguments as input.
- [Custom models](https://docs.lightly.ai/train/stable/models/custom_models.html) now require the `get_model` method to be implemented.
- Distillation methods now use the teacher model from the [official DINOv2 implementation](https://github.com/facebookresearch/dinov2).
- The RT-DETR example uses RT-DETRv2, imposing fewer constraints on package versions.

### Removed

- Dependency on the transformers library.

### Fixed

- `num_workers="auto"` now limits the number of workers to a maximum of 8 workers/GPU
  to avoid overloading systems with many CPU cores.

## [0.6.3] - 2025-04-23

### Added

- Transforms and methods are now documented on dedicated pages.
- Add [version compatibility table](https://docs.lightly.ai/train/stable/installation.html#version-compatibility) to the documentation.

### Fixed

- Fix image size mismatch issue when using TIMM models and DINO.

## [0.6.2] - 2025-04-09

### Added

- Document [RF-DETR models](https://docs.lightly.ai/train/stable/models/rtdetr.html).
- Add [frequently asked questions](https://docs.lightly.ai/train/stable/faq.html) page.
- Add [Torchvision classification tutorial](https://docs.lightly.ai/train/stable/tutorials/resnet/index.html).
- Add [depth estimation tutorial](https://docs.lightly.ai/train/stable/tutorials/depth_estimation/index.html).

### Changed

- Increase minimum Wandb version to `0.17.2` which contains fixes for `numpy>=2.0` support.
- Limit PyTorch version to `<2.6`. We'll remove this limitation once PyTorch Lightning 2.6 is released.
- Limit Python version to `<3.13`. We'll remove this limitation once PyTorch supports Python 3.13.

### Removed

- Remove Albumentations versions `1.4.18-1.4.22` support.

## [0.6.1] - 2025-03-31

### Added

- Add support for RFDETR models.
- Document platform compatibility.

### Changed

- TensorBoard is now automatically installed and no longer an optional dependency.
- Update the [Models documentation](https://docs.lightly.ai/train/stable/models/index.html).
- Update the [YOLO tutorial](https://docs.lightly.ai/train/stable/tutorials/yolo/index.html)

### Removed

- Remove DenseCL from the documentation.

## [0.6.0] - 2025-03-24

### Added

- Add support for DINOv2 distillation pretraining with the `"distillation"` method.
- Add support for [YOLO11 and YOLO12 models](https://docs.lightly.ai/train/stable/models/ultralytics.html).
- Add support for [RT-DETR models](https://docs.lightly.ai/train/stable/models/rtdetr.html).
- Add support for [YOLOv12 models](https://docs.lightly.ai/train/stable/models/yolov12.html) by the original authors.
- The Git info (branch name, commit, uncommited changes) for the LightlyTrain package
  and the directory from where the code runs are now logged in the `train.log` file.

### Changed

- The default pretraining method is now `"distillation"`.
- The default embedding format is now `"torch"`.
- The log messages in the `train.log` file are now more concise.

### Fixed

- Ensures proper usage of the `blur_limit` parameter in the `GaussianBlur` transforms.

## [0.5.0] - 2025-03-04

### Added

- Add tutorial on how to use [LightlyTrain with YOLO](https://docs.lightly.ai/train/stable/tutorials/yolo/index.html).
- Show the [`data_wait` percentage](https://docs.lightly.ai/train/stable/performance/index.html#finding-the-performance-bottleneck) in the progress bar to better monitor performance bottlenecks.
- Add [auto format](https://docs.lightly.ai/train/stable/export.html#format) export with example logging, which automatically determines the best export option for your model based on the [used model library](https://docs.lightly.ai/train/stable/models/index.html#supported-libraries).
- Add support for configuring the random rotation transform via `transform_args.random_rotation`.
- Add support for configuring the color jitter transform via `transform_args.color_jitter`.
- When using the DINO method and configuring the transforms: Removes `local_view_size`, `local_view_resize` and `n_local_views` from `DINOTransformArgs` in favor of `local_view.view_size`, `local_view.random_resize` and `local_view.num_views`. When using the CLI, replace `transform_args.local_view_size` with `transform_args.local_view.view_size`, ... respectively.
- Allow specifying the precision when using the `embed` command. The loaded checkpoint will be casted to that precision if necessary.

### Changed

- Increase default DenseCL SGD learning rate to 0.1.
- Dataset initialization is now faster when using multiple GPUs.
- Models are now automatically exported at the end of a training.
- Update the docker image to PyTorch 2.5.1, CUDA 11.8, and cuDNN 9.
- Switched from using PIL+torchvision to albumentations for the image transformations. This gives a performance boost and allows for more advanced augmentations.
- The metrics `batch_time` and `data_time` are grouped under `profiling` in the logs.

### Fixed

- Fix Ultralytics model export for Ultralytics v8.1 and v8.2
- Fix that the export command may fail when called in the same script as a train command using DDP.
- Fix the logging of the `train_loss` to report the batch_size correctly.

## [0.4.0] - 2024-12-05

### Added

- Log system information during training
- Add [Performance Tuning guide](https://docs.lightly.ai/train/stable/performance/index.html)
  with documentation for [multi-GPU](https://docs.lightly.ai/train/stable/performance/multi_gpu.html)
  and [multi-node](https://docs.lightly.ai/train/stable/performance/multi_node.html) training
- Add [Pillow-SIMD support](https://docs.lightly.ai/train/stable/performance/index.html#dataloader-bottleneck-cpu-bound)
  for faster data processing
  - The docker image now has Pillow-SIMD installed by default
- Add [`ultralytics`](https://docs.lightly.ai/train/stable/export.html#format) export format
- Add support for DINO weight decay schedule
- Add support for SGD optimizer with `optim="sgd"`
- Report final `accelerator`, `num_devices`, and `strategy` in the resolved config
- Add [Changelog](https://docs.lightly.ai/train/stable/changelog.html) to the documentation

### Changed

- Various improvements for the DenseCL method
  - Increase default memory bank size
  - Update local loss calculation
- Custom models have a [new interface](https://docs.lightly.ai/train/stable/models/custom_models.html#custom-models)
- The number of warmup epochs is now set to 10% of the training epochs for runs with less than 100 epochs
- Update default optimizer settings
  - SGD is now the default optimizer
  - Improve default learning rate and weight decay values
- Improve automatic `num_workers` calculation
- The SPPF layer of Ultralytics YOLO models is no longer trained

### Removed

- Remove DenseCLDINO method
- Remove DINO `teacher_freeze_last_layer_epochs` argument

## [0.3.2] - 2024-11-06

### Added

- Log data loading and forward/backward pass time as `data_time` and `batch_time`
- Batch size is now more uniformly handled

### Changed

- The custom model `feature_dim` property is now a method
- Replace FeatureExtractor base class by the set of Protocols

### Fixed

- Datasets support symlinks again

## [0.3.1] - 2024-10-29

### Added

- The documentation is now available at https://docs.lightly.ai/train
- Support loading checkpoint weights with the `checkpoint` argument
- Log resolved training config to tensorboard and WandB

### Fixed

- Support single-channel images by converting them to RGB
- Log config instead of locals
- Skip pooling in DenseCLDino

## [0.3.0] - 2024-10-22

### Added

- Add Ultralytics model support
- Add SuperGradients PP-LiteSeg model support
- Save normalization transform arguments in checkpoints and automatically use them
  in the embed command
- Better argument validation
- Automatically configure `num_workers` based on available CPU cores
- Add faster and more memory efficient image dataset
- Log more image augmentations
- Log resolved config for CallbackArgs, LoggerArgs, MethodArgs, MethodTransformArgs, and OptimizerArgs<|MERGE_RESOLUTION|>--- conflicted
+++ resolved
@@ -9,12 +9,6 @@
 
 ### Added
 
-<<<<<<< HEAD
-=======
-- Add support for loading DICOM images as input data for training and inference.
-- Add support for fine-tuning object detection models with custom image resolutions.
-
->>>>>>> 2ed45288
 ### Changed
 
 ### Deprecated
@@ -32,6 +26,7 @@
 - Add support for DINOv3 [instance segmentation](https://docs.lightly.ai/train/stable/object_detection.html)inference and fine-tuning.
 - Add support for loading [DICOM images](https://docs.lightly.ai/train/stable/data/dicom.html) as input data for training and inference.
 - Add event tracking, disable with `LIGHTLY_TRAIN_EVENTS_DISABLED=1`
+- Add support for fine-tuning object detection models with custom image resolutions.
 
 ## [0.12.0] - 2025-11-06
 
