# Changelog

All notable changes to Lightly**Train** will be documented in this file.

The format is based on [Keep a Changelog](https://keepachangelog.com/en/1.1.0/),
and this project adheres to [Semantic Versioning](https://semver.org/spec/v2.0.0.html).

## [Unreleased]

### Added

### Changed

<<<<<<< HEAD
- Patch embedding in ViT to support image resolution that is not a multiple of the patch size.
- Augmentations plotting function to support odd-sized images.
- DistillationV2 to work with image resolution that is not a multiple of the patch size.
- DINOv2 model names to be more consistent with the new naming scheme. The model name
  scheme changed from `dinov2_vit/vits14_pretrained` to `dinov2/vits14`. The pretrained
  weights are now always loaded by default, making the `pretrained` suffix redundant.
- DINOv2 models are now using registers by default, which increases model performance.
  You can continue using models without registers with the `-noreg` suffix:
  `dinov2/vits14-noreg`.
- Default teacher name in distillation methods.
- LightlyTrain now infers the best number of epochs based on the chosen method, dataset size and batch size.

=======
>>>>>>> eef3c294
### Deprecated

### Removed

### Fixed

### Security

## [0.10.0] - 2025-08-04

🔥 **New: Train state-of-the-art semantic segmentation models** with our new
[**DINOv2 semantic segmentation**](https://docs.lightly.ai/train/stable/semantic_segmentation.html)
fine-tuning method! 🔥

### Added

- DINOv2 semantic segmentation fine-tuning with the `train_semantic_segmentation` command.
  See the [semantic segmentation documentation](https://docs.lightly.ai/train/stable/semantic_segmentation.html)
  for more information.
- Support for image resolutions that are not a multiple of the patch size in DINOv2.

### Changed

- DINOv2 model names to be more consistent with the new naming scheme. The model name
  scheme changed from `dinov2_vit/vits14_pretrain` to `dinov2/vits14`. The pretrained
  weights are now always loaded by default, making the `pretrain` suffix redundant.
- DINOv2 models are now using registers by default which increases model performance.
  You can continue using models without registers with the `-noreg` suffix:
  `dinov2/vits14-noreg`.
- DINOv2 and distillation to work with image resolutions that are not a multiple of the
  patch size.
- Temporary files are now stored in the `~/.cache/lightly-train` directory be default.
  The location can be changed with the `LIGHTLY_TRAIN_CACHE_DIR` environment variable.

### Deprecated

- The `dinov2_vit/vits14_pretrain` model name is deprecated and will be removed in a
  future release. Use `dinov2/vits14` instead.

## [0.9.0] - 2025-07-21

### Added

- Add an extra `teacher_weights` argument in `method_args` to allow loading pretrained DINOv2 teacher weights for distillation methods.
- Add support for allowing images with different number of channels in the channel drop transform.
- Add documentation for the [RT-DETRv2 models](https://docs.lightly.ai/train/stable/models/rtdetr.html).
- Add warning for situations where the number of steps is below the recommendation for DINOv2.

### Changed

- The callback `DeviceStatsMonitor` is now disabled by default.
- Replace epoch-based warmup hyperparameters with iteration-based ones.

### Removed

- Remove a note and specific recommendation for using DINOv2 with pretrained weights in the documentation.

## [0.8.1] - 2025-06-23

### Added

- Add `student_freeze_backbone_epochs` option to DINOv2 method to control how many epochs
  the student backbone is frozen during training. We suggest setting it to 1 when
  starting from DINOv2 pretrained weights. See the [DINOv2 documentation](https://docs.lightly.ai/train/stable/methods/dinov2.html)
  for more information.
- Add channel drop transform.
- Add option to load multi-channel images with `LIGHTLY_TRAIN_IMAGE_MODE="UNCHANGED"`.
- Add option to reuse memmap dataset file via environment variable: `LIGHTLY_TRAIN_MMAP_REUSE_FILE=True`.

## [0.8.0] - 2025-06-10

### Added

- **DINOv2 pretraining is now available** with the `method="dinov2"` argument.
  The method is in beta and further improvements will be released in the coming weeks.
  See the [DINOv2 documentation](https://docs.lightly.ai/train/stable/methods/dinov2.html)
  for more information.
- Support for [Torchvision ShuffleNetV2 models](https://docs.lightly.ai/train/stable/models/torchvision.html).
- [RT-DETR](https://docs.lightly.ai/train/stable/models/rtdetr.html) has now an
  integrated model wrapper.

### Changed

- The [Ultralytics YOLO tutorial](https://docs.lightly.ai/train/stable/tutorials/yolo/index.html)
  now highlights better how to use YOLO with LightlyTrain.

### Deprecated

- The `resume` parameter in the `train` command is deprecated in favor of
  `resume_interrupted` and will be removed in a future release. The new parameter
  behaves the same as the old one but is more explicit about its purpose. See
  [the documentation](https://docs.lightly.ai/train/stable/train/index.html#resume-training)
  for more information.

## [0.7.0] - 2025-05-26

### Added

- Add **Distillation v2** method that achieves higher accuracy and trains up to 3x faster than Distillation v1. The new method is selected as default by LightlyTrain with `method="distillation"`.
- Add MLflow logger to enable system and model metric logging.
- Add support for lists of files and folders as input to the `embed` and `train` commands.
- Add faster dataset initialization (SLURM and Windows).
- Add configurable periodic model export.
- Add training precision option `float32_matmul_precision`.
- Add tutorial: [Train embedding models with LightlyTrain](https://docs.lightly.ai/train/stable/tutorials/embedding/index.html).

### Changed

- Distillation v1 is now selected with `method="distillationv1"`.
- All commands (`embed`, `export`, and `train`) now require keyword arguments as input.
- [Custom models](https://docs.lightly.ai/train/stable/models/custom_models.html) now require the `get_model` method to be implemented.
- Distillation methods now use the teacher model from the [official DINOv2 implementation](https://github.com/facebookresearch/dinov2).
- The RT-DETR example uses RT-DETRv2, imposing fewer constraints on package versions.

### Removed

- Dependency on the transformers library.

### Fixed

- `num_workers="auto"` now limits the number of workers to a maximum of 8 workers/GPU
  to avoid overloading systems with many CPU cores.

## [0.6.3] - 2025-04-23

### Added

- Transforms and methods are now documented on dedicated pages.
- Add [version compatibility table](https://docs.lightly.ai/train/stable/installation.html#version-compatibility) to the documentation.

### Fixed

- Fix image size mismatch issue when using TIMM models and DINO.

## [0.6.2] - 2025-04-09

### Added

- Document [RF-DETR models](https://docs.lightly.ai/train/stable/models/rtdetr.html).
- Add [frequently asked questions](https://docs.lightly.ai/train/stable/faq.html) page.
- Add [Torchvision classification tutorial](https://docs.lightly.ai/train/stable/tutorials/resnet/index.html).
- Add [depth estimation tutorial](https://docs.lightly.ai/train/stable/tutorials/depth_estimation/index.html).

### Changed

- Increase minimum Wandb version to `0.17.2` which contains fixes for `numpy>=2.0` support.
- Limit PyTorch version to `<2.6`. We'll remove this limitation once PyTorch Lightning 2.6 is released.
- Limit Python version to `<3.13`. We'll remove this limitation once PyTorch supports Python 3.13.

### Removed

- Remove Albumentations versions `1.4.18-1.4.22` support.

## [0.6.1] - 2025-03-31

### Added

- Add support for RFDETR models.
- Document platform compatibility.

### Changed

- TensorBoard is now automatically installed and no longer an optional dependency.
- Update the [Models documentation](https://docs.lightly.ai/train/stable/models/index.html).
- Update the [YOLO tutorial](https://docs.lightly.ai/train/stable/tutorials/yolo/index.html)

### Removed

- Remove DenseCL from the documentation.

## [0.6.0] - 2025-03-24

### Added

- Add support for DINOv2 distillation pretraining with the `"distillation"` method.
- Add support for [YOLO11 and YOLO12 models](https://docs.lightly.ai/train/stable/models/ultralytics.html).
- Add support for [RT-DETR models](https://docs.lightly.ai/train/stable/models/rtdetr.html).
- Add support for [YOLOv12 models](https://docs.lightly.ai/train/stable/models/yolov12.html) by the original authors.
- The Git info (branch name, commit, uncommited changes) for the LightlyTrain package
  and the directory from where the code runs are now logged in the `train.log` file.

### Changed

- The default pretraining method is now `"distillation"`.
- The default embedding format is now `"torch"`.
- The log messages in the `train.log` file are now more concise.

### Fixed

- Ensures proper usage of the `blur_limit` parameter in the `GaussianBlur` transforms.

## [0.5.0] - 2025-03-04

### Added

- Add tutorial on how to use [LightlyTrain with YOLO](https://docs.lightly.ai/train/stable/tutorials/yolo/index.html).
- Show the [`data_wait` percentage](https://docs.lightly.ai/train/stable/performance/index.html#finding-the-performance-bottleneck) in the progress bar to better monitor performance bottlenecks.
- Add [auto format](https://docs.lightly.ai/train/stable/export.html#format) export with example logging, which automatically determines the best export option for your model based on the [used model library](https://docs.lightly.ai/train/stable/models/index.html#supported-libraries).
- Add support for configuring the random rotation transform via `transform_args.random_rotation`.
- Add support for configuring the color jitter transform via `transform_args.color_jitter`.
- When using the DINO method and configuring the transforms: Removes `local_view_size`, `local_view_resize` and `n_local_views` from `DINOTransformArgs` in favor of `local_view.view_size`, `local_view.random_resize` and `local_view.num_views`. When using the CLI, replace `transform_args.local_view_size` with `transform_args.local_view.view_size`, ... respectively.
- Allow specifying the precision when using the `embed` command. The loaded checkpoint will be casted to that precision if necessary.

### Changed

- Increase default DenseCL SGD learning rate to 0.1.
- Dataset initialization is now faster when using multiple GPUs.
- Models are now automatically exported at the end of a training.
- Update the docker image to PyTorch 2.5.1, CUDA 11.8, and cuDNN 9.
- Switched from using PIL+torchvision to albumentations for the image transformations. This gives a performance boost and allows for more advanced augmentations.
- The metrics `batch_time` and `data_time` are grouped under `profiling` in the logs.

### Fixed

- Fix Ultralytics model export for Ultralytics v8.1 and v8.2
- Fix that the export command may fail when called in the same script as a train command using DDP.
- Fix the logging of the `train_loss` to report the batch_size correctly.

## [0.4.0] - 2024-12-05

### Added

- Log system information during training
- Add [Performance Tuning guide](https://docs.lightly.ai/train/stable/performance/index.html)
  with documentation for [multi-GPU](https://docs.lightly.ai/train/stable/performance/multi_gpu.html)
  and [multi-node](https://docs.lightly.ai/train/stable/performance/multi_node.html) training
- Add [Pillow-SIMD support](https://docs.lightly.ai/train/stable/performance/index.html#dataloader-bottleneck-cpu-bound)
  for faster data processing
  - The docker image now has Pillow-SIMD installed by default
- Add [`ultralytics`](https://docs.lightly.ai/train/stable/export.html#format) export format
- Add support for DINO weight decay schedule
- Add support for SGD optimizer with `optim="sgd"`
- Report final `accelerator`, `num_devices`, and `strategy` in the resolved config
- Add [Changelog](https://docs.lightly.ai/train/stable/changelog.html) to the documentation

### Changed

- Various improvements for the DenseCL method
  - Increase default memory bank size
  - Update local loss calculation
- Custom models have a [new interface](https://docs.lightly.ai/train/stable/models/custom_models.html#custom-models)
- The number of warmup epochs is now set to 10% of the training epochs for runs with less than 100 epochs
- Update default optimizer settings
  - SGD is now the default optimizer
  - Improve default learning rate and weight decay values
- Improve automatic `num_workers` calculation
- The SPPF layer of Ultralytics YOLO models is no longer trained

### Removed

- Remove DenseCLDINO method
- Remove DINO `teacher_freeze_last_layer_epochs` argument

## [0.3.2] - 2024-11-06

### Added

- Log data loading and forward/backward pass time as `data_time` and `batch_time`
- Batch size is now more uniformly handled

### Changed

- The custom model `feature_dim` property is now a method
- Replace FeatureExtractor base class by the set of Protocols

### Fixed

- Datasets support symlinks again

## [0.3.1] - 2024-10-29

### Added

- The documentation is now available at https://docs.lightly.ai/train
- Support loading checkpoint weights with the `checkpoint` argument
- Log resolved training config to tensorboard and WandB

### Fixed

- Support single-channel images by converting them to RGB
- Log config instead of locals
- Skip pooling in DenseCLDino

## [0.3.0] - 2024-10-22

### Added

- Add Ultralytics model support
- Add SuperGradients PP-LiteSeg model support
- Save normalization transform arguments in checkpoints and automatically use them
  in the embed command
- Better argument validation
- Automatically configure `num_workers` based on available CPU cores
- Add faster and more memory efficient image dataset
- Log more image augmentations
- Log resolved config for CallbackArgs, LoggerArgs, MethodArgs, MethodTransformArgs, and OptimizerArgs<|MERGE_RESOLUTION|>--- conflicted
+++ resolved
@@ -10,22 +10,8 @@
 ### Added
 
 ### Changed
-
-<<<<<<< HEAD
-- Patch embedding in ViT to support image resolution that is not a multiple of the patch size.
-- Augmentations plotting function to support odd-sized images.
-- DistillationV2 to work with image resolution that is not a multiple of the patch size.
-- DINOv2 model names to be more consistent with the new naming scheme. The model name
-  scheme changed from `dinov2_vit/vits14_pretrained` to `dinov2/vits14`. The pretrained
-  weights are now always loaded by default, making the `pretrained` suffix redundant.
-- DINOv2 models are now using registers by default, which increases model performance.
-  You can continue using models without registers with the `-noreg` suffix:
-  `dinov2/vits14-noreg`.
-- Default teacher name in distillation methods.
 - LightlyTrain now infers the best number of epochs based on the chosen method, dataset size and batch size.
 
-=======
->>>>>>> eef3c294
 ### Deprecated
 
 ### Removed
