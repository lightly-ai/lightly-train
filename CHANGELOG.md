# Changelog

All notable changes to Lightly**Train** will be documented in this file.

The format is based on [Keep a Changelog](https://keepachangelog.com/en/1.1.0/),
and this project adheres to [Semantic Versioning](https://semver.org/spec/v2.0.0.html).

## [Unreleased]

🔥 **New: Train state-of-the-art semantic segmentation models** with our new
[**DINOv2 semantic segmentation**](https://docs.lightly.ai/train/stable/semantic_segmentation.html)
fine-tuning method! 🔥

### Added

- DINOv2 semantic segmentation fine-tuning with the `train_semantic_segmentation` command.
  See the [semantic segmentation documentation](https://docs.lightly.ai/train/stable/semantic_segmentation.html)
  for more information.
- Support for image resolutions that are not a multiple of the patch size in DINOv2.

### Changed

<<<<<<< HEAD
- Patch embedding in ViT to support image resolution that is not a multiple of the patch size.
- Augmentations plotting function to support odd-sized images.
- DistillationV2 to work with image resolution that is not a multiple of the patch size.
=======
>>>>>>> a8c887bb
- DINOv2 model names to be more consistent with the new naming scheme. The model name
  scheme changed from `dinov2_vit/vits14_pretrained` to `dinov2/vits14`. The pretrained
  weights are now always loaded by default, making the `pretrained` suffix redundant.
- DINOv2 models are now using registers by default, which increases model performance.
  You can continue using models without registers with the `-noreg` suffix:
  `dinov2/vits14-noreg`.
<<<<<<< HEAD
- Default teacher name in distillation methods.
=======
- Temporary files are now stored in the `~/.cache/lightly-train` directory be default.
  The location can be changed with the `LIGHTLY_TRAIN_CACHE_DIR` environment variable.
>>>>>>> a8c887bb

### Deprecated

### Removed

### Fixed

### Security

## [0.9.0] - 2025-07-21

### Added

- Add an extra `teacher_weights` argument in `method_args` to allow loading pretrained DINOv2 teacher weights for distillation methods.
- Add support for allowing images with different number of channels in the channel drop transform.
- Add documentation for the [RT-DETRv2 models](https://docs.lightly.ai/train/stable/models/rtdetr.html).
- Add warning for situations where the number of steps is below the recommendation for DINOv2.

### Changed

- The callback `DeviceStatsMonitor` is now disabled by default.
- Replace epoch-based warmup hyperparameters with iteration-based ones.

### Removed

- Remove a note and specific recommendation for using DINOv2 with pretrained weights in the documentation.

## [0.8.1] - 2025-06-23

### Added

- Add `student_freeze_backbone_epochs` option to DINOv2 method to control how many epochs
  the student backbone is frozen during training. We suggest setting it to 1 when
  starting from DINOv2 pretrained weights. See the [DINOv2 documentation](https://docs.lightly.ai/train/stable/methods/dinov2.html)
  for more information.
- Add channel drop transform.
- Add option to load multi-channel images with `LIGHTLY_TRAIN_IMAGE_MODE="UNCHANGED"`.
- Add option to reuse memmap dataset file via environment variable: `LIGHTLY_TRAIN_MMAP_REUSE_FILE=True`.

## [0.8.0] - 2025-06-10

### Added

- **DINOv2 pretraining is now available** with the `method="dinov2"` argument.
  The method is in beta and further improvements will be released in the coming weeks.
  See the [DINOv2 documentation](https://docs.lightly.ai/train/stable/methods/dinov2.html)
  for more information.
- Support for [Torchvision ShuffleNetV2 models](https://docs.lightly.ai/train/stable/models/torchvision.html).
- [RT-DETR](https://docs.lightly.ai/train/stable/models/rtdetr.html) has now an
  integrated model wrapper.

### Changed

- The [Ultralytics YOLO tutorial](https://docs.lightly.ai/train/stable/tutorials/yolo/index.html)
  now highlights better how to use YOLO with LightlyTrain.

### Deprecated

- The `resume` parameter in the `train` command is deprecated in favor of
  `resume_interrupted` and will be removed in a future release. The new parameter
  behaves the same as the old one but is more explicit about its purpose. See
  [the documentation](https://docs.lightly.ai/train/stable/train/index.html#resume-training)
  for more information.

## [0.7.0] - 2025-05-26

### Added

- Add **Distillation v2** method that achieves higher accuracy and trains up to 3x faster than Distillation v1. The new method is selected as default by LightlyTrain with `method="distillation"`.
- Add MLflow logger to enable system and model metric logging.
- Add support for lists of files and folders as input to the `embed` and `train` commands.
- Add faster dataset initialization (SLURM and Windows).
- Add configurable periodic model export.
- Add training precision option `float32_matmul_precision`.
- Add tutorial: [Train embedding models with LightlyTrain](https://docs.lightly.ai/train/stable/tutorials/embedding/index.html).

### Changed

- Distillation v1 is now selected with `method="distillationv1"`.
- All commands (`embed`, `export`, and `train`) now require keyword arguments as input.
- [Custom models](https://docs.lightly.ai/train/stable/models/custom_models.html) now require the `get_model` method to be implemented.
- Distillation methods now use the teacher model from the [official DINOv2 implementation](https://github.com/facebookresearch/dinov2).
- The RT-DETR example uses RT-DETRv2, imposing fewer constraints on package versions.

### Removed

- Dependency on the transformers library.

### Fixed

- `num_workers="auto"` now limits the number of workers to a maximum of 8 workers/GPU
  to avoid overloading systems with many CPU cores.

## [0.6.3] - 2025-04-23

### Added

- Transforms and methods are now documented on dedicated pages.
- Add [version compatibility table](https://docs.lightly.ai/train/stable/installation.html#version-compatibility) to the documentation.

### Fixed

- Fix image size mismatch issue when using TIMM models and DINO.

## [0.6.2] - 2025-04-09

### Added

- Document [RF-DETR models](https://docs.lightly.ai/train/stable/models/rtdetr.html).
- Add [frequently asked questions](https://docs.lightly.ai/train/stable/faq.html) page.
- Add [Torchvision classification tutorial](https://docs.lightly.ai/train/stable/tutorials/resnet/index.html).
- Add [depth estimation tutorial](https://docs.lightly.ai/train/stable/tutorials/depth_estimation/index.html).

### Changed

- Increase minimum Wandb version to `0.17.2` which contains fixes for `numpy>=2.0` support.
- Limit PyTorch version to `<2.6`. We'll remove this limitation once PyTorch Lightning 2.6 is released.
- Limit Python version to `<3.13`. We'll remove this limitation once PyTorch supports Python 3.13.

### Removed

- Remove Albumentations versions `1.4.18-1.4.22` support.

## [0.6.1] - 2025-03-31

### Added

- Add support for RFDETR models.
- Document platform compatibility.

### Changed

- TensorBoard is now automatically installed and no longer an optional dependency.
- Update the [Models documentation](https://docs.lightly.ai/train/stable/models/index.html).
- Update the [YOLO tutorial](https://docs.lightly.ai/train/stable/tutorials/yolo/index.html)

### Removed

- Remove DenseCL from the documentation.

## [0.6.0] - 2025-03-24

### Added

- Add support for DINOv2 distillation pretraining with the `"distillation"` method.
- Add support for [YOLO11 and YOLO12 models](https://docs.lightly.ai/train/stable/models/ultralytics.html).
- Add support for [RT-DETR models](https://docs.lightly.ai/train/stable/models/rtdetr.html).
- Add support for [YOLOv12 models](https://docs.lightly.ai/train/stable/models/yolov12.html) by the original authors.
- The Git info (branch name, commit, uncommited changes) for the LightlyTrain package
  and the directory from where the code runs are now logged in the `train.log` file.

### Changed

- The default pretraining method is now `"distillation"`.
- The default embedding format is now `"torch"`.
- The log messages in the `train.log` file are now more concise.

### Fixed

- Ensures proper usage of the `blur_limit` parameter in the `GaussianBlur` transforms.

## [0.5.0] - 2025-03-04

### Added

- Add tutorial on how to use [LightlyTrain with YOLO](https://docs.lightly.ai/train/stable/tutorials/yolo/index.html).
- Show the [`data_wait` percentage](https://docs.lightly.ai/train/stable/performance/index.html#finding-the-performance-bottleneck) in the progress bar to better monitor performance bottlenecks.
- Add [auto format](https://docs.lightly.ai/train/stable/export.html#format) export with example logging, which automatically determines the best export option for your model based on the [used model library](https://docs.lightly.ai/train/stable/models/index.html#supported-libraries).
- Add support for configuring the random rotation transform via `transform_args.random_rotation`.
- Add support for configuring the color jitter transform via `transform_args.color_jitter`.
- When using the DINO method and configuring the transforms: Removes `local_view_size`, `local_view_resize` and `n_local_views` from `DINOTransformArgs` in favor of `local_view.view_size`, `local_view.random_resize` and `local_view.num_views`. When using the CLI, replace `transform_args.local_view_size` with `transform_args.local_view.view_size`, ... respectively.
- Allow specifying the precision when using the `embed` command. The loaded checkpoint will be casted to that precision if necessary.

### Changed

- Increase default DenseCL SGD learning rate to 0.1.
- Dataset initialization is now faster when using multiple GPUs.
- Models are now automatically exported at the end of a training.
- Update the docker image to PyTorch 2.5.1, CUDA 11.8, and cuDNN 9.
- Switched from using PIL+torchvision to albumentations for the image transformations. This gives a performance boost and allows for more advanced augmentations.
- The metrics `batch_time` and `data_time` are grouped under `profiling` in the logs.

### Fixed

- Fix Ultralytics model export for Ultralytics v8.1 and v8.2
- Fix that the export command may fail when called in the same script as a train command using DDP.
- Fix the logging of the `train_loss` to report the batch_size correctly.

## [0.4.0] - 2024-12-05

### Added

- Log system information during training
- Add [Performance Tuning guide](https://docs.lightly.ai/train/stable/performance/index.html)
  with documentation for [multi-GPU](https://docs.lightly.ai/train/stable/performance/multi_gpu.html)
  and [multi-node](https://docs.lightly.ai/train/stable/performance/multi_node.html) training
- Add [Pillow-SIMD support](https://docs.lightly.ai/train/stable/performance/index.html#dataloader-bottleneck-cpu-bound)
  for faster data processing
  - The docker image now has Pillow-SIMD installed by default
- Add [`ultralytics`](https://docs.lightly.ai/train/stable/export.html#format) export format
- Add support for DINO weight decay schedule
- Add support for SGD optimizer with `optim="sgd"`
- Report final `accelerator`, `num_devices`, and `strategy` in the resolved config
- Add [Changelog](https://docs.lightly.ai/train/stable/changelog.html) to the documentation

### Changed

- Various improvements for the DenseCL method
  - Increase default memory bank size
  - Update local loss calculation
- Custom models have a [new interface](https://docs.lightly.ai/train/stable/models/custom_models.html#custom-models)
- The number of warmup epochs is now set to 10% of the training epochs for runs with less than 100 epochs
- Update default optimizer settings
  - SGD is now the default optimizer
  - Improve default learning rate and weight decay values
- Improve automatic `num_workers` calculation
- The SPPF layer of Ultralytics YOLO models is no longer trained

### Removed

- Remove DenseCLDINO method
- Remove DINO `teacher_freeze_last_layer_epochs` argument

## [0.3.2] - 2024-11-06

### Added

- Log data loading and forward/backward pass time as `data_time` and `batch_time`
- Batch size is now more uniformly handled

### Changed

- The custom model `feature_dim` property is now a method
- Replace FeatureExtractor base class by the set of Protocols

### Fixed

- Datasets support symlinks again

## [0.3.1] - 2024-10-29

### Added

- The documentation is now available at https://docs.lightly.ai/train
- Support loading checkpoint weights with the `checkpoint` argument
- Log resolved training config to tensorboard and WandB

### Fixed

- Support single-channel images by converting them to RGB
- Log config instead of locals
- Skip pooling in DenseCLDino

## [0.3.0] - 2024-10-22

### Added

- Add Ultralytics model support
- Add SuperGradients PP-LiteSeg model support
- Save normalization transform arguments in checkpoints and automatically use them
  in the embed command
- Better argument validation
- Automatically configure `num_workers` based on available CPU cores
- Add faster and more memory efficient image dataset
- Log more image augmentations
- Log resolved config for CallbackArgs, LoggerArgs, MethodArgs, MethodTransformArgs, and OptimizerArgs<|MERGE_RESOLUTION|>--- conflicted
+++ resolved
@@ -20,24 +20,15 @@
 
 ### Changed
 
-<<<<<<< HEAD
-- Patch embedding in ViT to support image resolution that is not a multiple of the patch size.
-- Augmentations plotting function to support odd-sized images.
-- DistillationV2 to work with image resolution that is not a multiple of the patch size.
-=======
->>>>>>> a8c887bb
 - DINOv2 model names to be more consistent with the new naming scheme. The model name
   scheme changed from `dinov2_vit/vits14_pretrained` to `dinov2/vits14`. The pretrained
   weights are now always loaded by default, making the `pretrained` suffix redundant.
 - DINOv2 models are now using registers by default, which increases model performance.
   You can continue using models without registers with the `-noreg` suffix:
   `dinov2/vits14-noreg`.
-<<<<<<< HEAD
 - Default teacher name in distillation methods.
-=======
 - Temporary files are now stored in the `~/.cache/lightly-train` directory be default.
   The location can be changed with the `LIGHTLY_TRAIN_CACHE_DIR` environment variable.
->>>>>>> a8c887bb
 
 ### Deprecated
 
