# Changelog

All notable changes to Lightly**Train** will be documented in this file.

The format is based on [Keep a Changelog](https://keepachangelog.com/en/1.1.0/),
and this project adheres to [Semantic Versioning](https://semver.org/spec/v2.0.0.html).

## [Unreleased]

### Added

<<<<<<< HEAD
- Possibility to load backbone weights in LT-DETR.
- ONNX export for LT-DETR.
- Pretrained ViT-T(+) checkpoints.
- Support newer RF-DETR versions, such as RF-DETR Medium and Nano.
- Add Weights & Biases logging support for all fine-tuning tasks.

=======
>>>>>>> 1b973a9e
### Changed

### Deprecated

### Removed

- Drop support for older versions of RF-DETR which had issues with frozen backbones.

### Fixed

## [0.13.1] - 2025-12-18

### Fixed

- Fix bug in ONNX export for object detection models.

### Security

## [0.13.0] - 2025-12-15

**New DINOv3 Tiny Object Detection Models:** We release tiny DINOv3 models pretrained on
COCO for [object detection](https://docs.lightly.ai/train/stable/object_detection.html#coco)!

**New DINOv3 Panoptic Segmentation:** You can now run inference and fine-tune DINOv3 models
for [panoptic segmentation](https://docs.lightly.ai/train/stable/panoptic_segmentation.html)!

### Added

- New COCO pretrained [tiny LTDETR](https://docs.lightly.ai/train/stable/object_detection.html#coco)
  models `vitt16` and `vitt16plus`.
- Support for DINOv3 [panoptic segmentation](https://docs.lightly.ai/train/stable/panoptic_segmentation.html)
  inference and fine-tuning.
- Quick start guide for [object detection](https://colab.research.google.com/github/lightly-ai/lightly-train/blob/main/examples/notebooks/object_detection.ipynb).
- Possibility to load backbone weights in LTDETR.
- [ONNX export](https://docs.lightly.ai/train/stable/object_detection.html#exporting-a-checkpoint-to-onnx) for LTDETR.
- Add [Weights & Biases logging support](https://docs.lightly.ai/train/stable/object_detection.html#weights-biases)
  for all fine-tuning tasks.
- Log best validation metrics at the end of training.

### Changed

- Rename `lightly_train.train()` to `lightly_train.pretrain()`. The old name is still
  available as an alias for backward compatibility but will be removed in a future release.
- Restructured the documentation to better reflect the different workflows supported
  by LightlyTrain.

### Fixed

- Fix bug in `model.predict()` for object detection models.
- Fix bug in object detection transforms when using images with dtype float32.
- Fix bug when running pretraining on an MPS device.
- Fix bug when resuming training with a recent PyTorch version.
- Fix bug when resuming a crashed run that was initialized from a pretrained COCO model.

## [0.12.4] - 2025-11-26

### Fixed

- Fix bug in `model.predict()` for object detection models.

## [0.12.3] - 2025-11-26

### Added

- Add support for specifying data configs in YAML format.

### Changed

- Improve the layout of the object detection training logs.

### Deprecated

- Deprecate `reuse_class_head` argument in the `train`/`pretrain` command. The model will now
  automatically reuse the classification head only when the number of classes in the
  data config matches that in the checkpoint. Otherwise, the classification head will
  be re-initialized.

### Fixed

- Fix `image_size` not tuple when training from pretrained model.
- Fix a bug when fine-tuning a model with `resume_interrupted=True`.
- Fix `num_classes` not updated when loading an object detection checkpoint with
  different number of classes.

## [0.12.2] - 2025-11-14

### Fixed

- Fix `image_size` not tuple when training from pretrained model.

## [0.12.1] - 2025-11-13

### Added

- Add support for DINOv3 [instance segmentation](https://docs.lightly.ai/train/stable/instance_segmentation.html)
  inference and fine-tuning.
- Add support for loading [DICOM images](https://docs.lightly.ai/train/stable/data/dicom.html)
  as input data for training and inference.
- Add event tracking, disable with `LIGHTLY_TRAIN_EVENTS_DISABLED=1`
- Add support for fine-tuning object detection models with custom image resolutions.

## [0.12.0] - 2025-11-06

💡 **New DINOv3 Object Detection:** Run inference or fine-tune DINOv3 models for [object detection](https://docs.lightly.ai/train/stable/object_detection.html)! 💡

### Added

- Add support for [DINOv3 object detection](https://docs.lightly.ai/train/stable/object_detection.html) model training.
- Add [semantic segmentation autolabeling](https://docs.lightly.ai/train/stable/predict_autolabel.html) support with `predict_semantic_segmentation`.
- Add support for DINOv3 ConvNeXt models.
- Automatically download DINOv3 weights.
- Add support for passing pretrained model names or checkpoint paths as `model` argument
  to the model training functions like `train_semantic_segmentation`.

### Changed

- Widen PyTorch constraint — remove `<2.6` upper bound to allow PyTorch 2.6 and later that is officially supported by PyTorch Lightning 2.5.
- Rename `load_model_from_checkpoint` to `load_model`. The function now downloads
  checkpoints that do not exist locally.

### Fixed

- Fix issue with loading DINOv3 SAT493m checkpoints.
- Fixed an issue where dataset cache files were incorrectly saved.

## [0.11.4] - 2025-10-08

### Added

- Add support for saving the best semantic segmentation checkpoints and model weights during training.
- Expose more arguments for the checkpointing callback in pretraining.
- Add LT-DETR inference support with DINOv2 and DINOv3 ConvNext backbones.

### Changed

- Change default precision to `bf16-mixed` for pretraining on GPUs that support it.

### Fixed

- Fix warning about too few epochs for DINOv2 which occurs with the default epoch calculation.
- Fix PyTorch bus errors caused by memory-map file write conflicts when launching multiple runs with `.train_semantic_segmentation()`.

## [0.11.3] - 2025-09-25

### Added

- Add EoMT semantic segmentation benchmark results and model weights trained on ADE20k, COCO-Stuff, and Cityscapes datasets.
- Add support for exporting the semantic segmentation model weights to `exported_models/exported_last.pt`.
- Add support for allow loading semantic segmentation model weights for training.
- Add `simplify` flag to ONNX `export_task`.
- Add support for using DINOv3 models as teacher in distillationv1.

### Fixed

- Fix a bug in `model.predict()` with `ignore_index`.
- Speed up listing of filenames in large datasets.

## [0.11.2] - 2025-09-08

### Added

- Add support for using multi-channel masks for the inputs in semantic segmentation.
- Add support for training models on multi-channel images with `transform_args={"num_channels": 4}`.
- Add support for using custom mask names for the inputs in semantic segmentation.
- Add `precision` flag to ONNX export task to specify if we export with float16 or float32 precision.

### Fixed

- Fix issue where segmentation fine-tuning could fail when encountering masks containing
  only unknown classes.
- Fix issue with mmap cache when multiple runs use the same dataset on the same machine.
- Speed up logging of datasets with many files.

## [0.11.1] - 2025-08-28

### Added

- Add support for DINOv2 linear semantic segmentation models. You can train them with
  `model="dinov2/vits14-linear"` in the `train_semantic_segmentation` command. Those
  models are trained with a linear head on top of a frozen backbone and are useful
  to evaluate the quality of pretrained DINOv2 models.
- Make fine-tune transform arguments configurable in the `train_semantic_segmentation`
  command. You can now use the `transform_args` argument like this
  ```python
  transform_args={
    "image_size": (448, 448), # (height, width)
    "normalize": {"mean": (0.0, 0.0, 0.0), "std": (0.5, 0.5, 0.5)}, # (r, g, b) channels
  }
  ```
  to customize the image augmentations used during training and validation. See the
  [semantic segmentation documentation](https://docs.lightly.ai/train/stable/semantic_segmentation.html#default-image-transform-arguments)
  for more information.
- Add support for the channel drop transform in the `train_semantic_segmentation` command.
- Add support for mapping multiple classes into a single class for semantic segmentation
  datasets. You can now use a dictionary in the `classes` entry of the
  `data` argument in the `train_semantic_segmentation` command like this:
  ```python
  data={
    "classes": {
      0: {"name": "background", "values": [0, 255]}, # Map classes 0 and 255 to class 0
      1: {"name": "class 1", "values": [1]},
      2: "class 2",  # Still supported. Equivalent to {"name": "class 2", "values": [2]}
    },
  }
  ```

### Fixed

- Models loaded with `load_model_from_checkpoint` are now automatically moved to the
  correct device.
- Loading EoMT models with `load_model_from_checkpoint` no longer raises a missing
  key error.
- Fix MLFlow logging on AzureML.

## [0.11.0] - 2025-08-15

🚀 **New DINOv3 Support:** Pretrain your own model with [distillation](https://docs.lightly.ai/train/stable/pretrain_distill/methods/distillation.html#methods-distillation-dinov3) from DINOv3 weights. Or fine-tune our SOTA [EoMT semantic segmentation model](https://docs.lightly.ai/train/stable/semantic_segmentation.html#semantic-segmentation-eomt-dinov3) with a DINOv3 backbone! 🚀

### Added

- Distillation now supports [DINOv3 pretrained weights](https://docs.lightly.ai/train/stable/pretrain_distill/methods/distillation.html#methods-distillation-dinov3) as teacher.
- Semantic Segmentation now supports [DINOv3 pretrained weights](https://docs.lightly.ai/train/stable/semantic_segmentation.html#semantic-segmentation-eomt-dinov3) as EoMT backbone.

### Changed

- LightlyTrain now infers the best number of epochs based on the chosen method, dataset size and batch size.

## [0.10.0] - 2025-08-04

🔥 **New: Train state-of-the-art semantic segmentation models** with our new
[**DINOv2 semantic segmentation**](https://docs.lightly.ai/train/stable/semantic_segmentation.html) fine-tuning method! 🔥

### Added

- DINOv2 semantic segmentation fine-tuning with the `train_semantic_segmentation` command.
  See the [semantic segmentation documentation](https://docs.lightly.ai/train/stable/semantic_segmentation.html)
  for more information.
- Support for image resolutions that are not a multiple of the patch size in DINOv2.

### Changed

- DINOv2 model names to be more consistent with the new naming scheme. The model name
  scheme changed from `dinov2_vit/vits14_pretrain` to `dinov2/vits14`. The pretrained
  weights are now always loaded by default, making the `pretrain` suffix redundant.
- DINOv2 models are now using registers by default which increases model performance.
  You can continue using models without registers with the `-noreg` suffix:
  `dinov2/vits14-noreg`.
- DINOv2 and distillation to work with image resolutions that are not a multiple of the
  patch size.
- Temporary files are now stored in the `~/.cache/lightly-train` directory be default.
  The location can be changed with the `LIGHTLY_TRAIN_CACHE_DIR` environment variable.

### Deprecated

- The `dinov2_vit/vits14_pretrain` model name is deprecated and will be removed in a
  future release. Use `dinov2/vits14` instead.

## [0.9.0] - 2025-07-21

### Added

- Add an extra `teacher_weights` argument in `method_args` to allow loading pretrained DINOv2 teacher weights for distillation methods.
- Add support for allowing images with different number of channels in the channel drop transform.
- Add documentation for the [RT-DETRv2 models](https://docs.lightly.ai/train/stable/pretrain_distill/models/rtdetr.html).
- Add warning for situations where the number of steps is below the recommendation for DINOv2.

### Changed

- The callback `DeviceStatsMonitor` is now disabled by default.
- Replace epoch-based warmup hyperparameters with iteration-based ones.

### Removed

- Remove a note and specific recommendation for using DINOv2 with pretrained weights in the documentation.

## [0.8.1] - 2025-06-23

### Added

- Add `student_freeze_backbone_epochs` option to DINOv2 method to control how many epochs
  the student backbone is frozen during training. We suggest setting it to 1 when
  starting from DINOv2 pretrained weights. See the [DINOv2 documentation](https://docs.lightly.ai/train/stable/pretrain_distill/methods/dinov2.html)
  for more information.
- Add channel drop transform.
- Add option to load multi-channel images with `LIGHTLY_TRAIN_IMAGE_MODE="UNCHANGED"`.
- Add option to reuse memmap dataset file via environment variable: `LIGHTLY_TRAIN_MMAP_REUSE_FILE=True`.

## [0.8.0] - 2025-06-10

### Added

- **DINOv2 pretraining is now available** with the `method="dinov2"` argument.
  The method is in beta and further improvements will be released in the coming weeks.
  See the [DINOv2 documentation](https://docs.lightly.ai/train/stable/pretrain_distill/methods/dinov2.html)
  for more information.
- Support for [Torchvision ShuffleNetV2 models](https://docs.lightly.ai/train/stable/pretrain_distill/models/torchvision.html).
- [RT-DETR](https://docs.lightly.ai/train/stable/pretrain_distill/models/rtdetr.html) has now an
  integrated model wrapper.

### Changed

- The [Ultralytics YOLO tutorial](https://docs.lightly.ai/train/stable/tutorials/yolo/index.html)
  now highlights better how to use YOLO with LightlyTrain.

### Deprecated

- The `resume` parameter in the `train` command is deprecated in favor of
  `resume_interrupted` and will be removed in a future release. The new parameter
  behaves the same as the old one but is more explicit about its purpose. See
  [the documentation](https://docs.lightly.ai/train/stable/pretrain_distill/index.html#resume-training)
  for more information.

## [0.7.0] - 2025-05-26

### Added

- Add **Distillation v2** method that achieves higher accuracy and trains up to 3x faster than Distillation v1. The new method is selected as default by LightlyTrain with `method="distillation"`.
- Add MLflow logger to enable system and model metric logging.
- Add support for lists of files and folders as input to the `embed` and `train` commands.
- Add faster dataset initialization (SLURM and Windows).
- Add configurable periodic model export.
- Add training precision option `float32_matmul_precision`.
- Add tutorial: [Train embedding models with LightlyTrain](https://docs.lightly.ai/train/stable/tutorials/embedding/index.html).

### Changed

- Distillation v1 is now selected with `method="distillationv1"`.
- All commands (`embed`, `export`, and `train`) now require keyword arguments as input.
- [Custom models](https://docs.lightly.ai/train/stable/pretrain_distill/models/custom_models.html) now require the `get_model` method to be implemented.
- Distillation methods now use the teacher model from the [official DINOv2 implementation](https://github.com/facebookresearch/dinov2).
- The RT-DETR example uses RT-DETRv2, imposing fewer constraints on package versions.

### Removed

- Dependency on the transformers library.

### Fixed

- `num_workers="auto"` now limits the number of workers to a maximum of 8 workers/GPU
  to avoid overloading systems with many CPU cores.

## [0.6.3] - 2025-04-23

### Added

- Transforms and methods are now documented on dedicated pages.
- Add [version compatibility table](https://docs.lightly.ai/train/stable/installation.html#version-compatibility) to the documentation.

### Fixed

- Fix image size mismatch issue when using TIMM models and DINO.

## [0.6.2] - 2025-04-09

### Added

- Document [RF-DETR models](https://docs.lightly.ai/train/stable/pretrain_distill/models/rtdetr.html).
- Add [frequently asked questions](https://docs.lightly.ai/train/stable/faq.html) page.
- Add [Torchvision classification tutorial](https://docs.lightly.ai/train/stable/tutorials/resnet/index.html).
- Add [depth estimation tutorial](https://docs.lightly.ai/train/stable/tutorials/depth_estimation/index.html).

### Changed

- Increase minimum Wandb version to `0.17.2` which contains fixes for `numpy>=2.0` support.
- Limit PyTorch version to `<2.6`. We'll remove this limitation once PyTorch Lightning 2.6 is released.
- Limit Python version to `<3.13`. We'll remove this limitation once PyTorch supports Python 3.13.

### Removed

- Remove Albumentations versions `1.4.18-1.4.22` support.

## [0.6.1] - 2025-03-31

### Added

- Add support for RFDETR models.
- Document platform compatibility.

### Changed

- TensorBoard is now automatically installed and no longer an optional dependency.
- Update the [Models documentation](https://docs.lightly.ai/train/stable/pretrain_distill/models/index.html).
- Update the [YOLO tutorial](https://docs.lightly.ai/train/stable/tutorials/yolo/index.html)

### Removed

- Remove DenseCL from the documentation.

## [0.6.0] - 2025-03-24

### Added

- Add support for DINOv2 distillation pretraining with the `"distillation"` method.
- Add support for [YOLO11 and YOLO12 models](https://docs.lightly.ai/train/stable/pretrain_distill/models/ultralytics.html).
- Add support for [RT-DETR models](https://docs.lightly.ai/train/stable/pretrain_distill/models/rtdetr.html).
- Add support for [YOLOv12 models](https://docs.lightly.ai/train/stable/pretrain_distill/models/yolov12.html) by the original authors.
- The Git info (branch name, commit, uncommited changes) for the LightlyTrain package
  and the directory from where the code runs are now logged in the `train.log` file.

### Changed

- The default pretraining method is now `"distillation"`.
- The default embedding format is now `"torch"`.
- The log messages in the `train.log` file are now more concise.

### Fixed

- Ensures proper usage of the `blur_limit` parameter in the `GaussianBlur` transforms.

## [0.5.0] - 2025-03-04

### Added

- Add tutorial on how to use [LightlyTrain with YOLO](https://docs.lightly.ai/train/stable/tutorials/yolo/index.html).
- Show the [`data_wait` percentage](https://docs.lightly.ai/train/stable/performance/index.html#finding-the-performance-bottleneck) in the progress bar to better monitor performance bottlenecks.
- Add [auto format](https://docs.lightly.ai/train/stable/pretrain_distill/export.html#format) export with example logging, which automatically determines the best export option for your model based on the [used model library](https://docs.lightly.ai/train/stable/pretrain_distill/models/index.html#supported-libraries).
- Add support for configuring the random rotation transform via `transform_args.random_rotation`.
- Add support for configuring the color jitter transform via `transform_args.color_jitter`.
- When using the DINO method and configuring the transforms: Removes `local_view_size`, `local_view_resize` and `n_local_views` from `DINOTransformArgs` in favor of `local_view.view_size`, `local_view.random_resize` and `local_view.num_views`. When using the CLI, replace `transform_args.local_view_size` with `transform_args.local_view.view_size`, ... respectively.
- Allow specifying the precision when using the `embed` command. The loaded checkpoint will be casted to that precision if necessary.

### Changed

- Increase default DenseCL SGD learning rate to 0.1.
- Dataset initialization is now faster when using multiple GPUs.
- Models are now automatically exported at the end of a training.
- Update the docker image to PyTorch 2.5.1, CUDA 11.8, and cuDNN 9.
- Switched from using PIL+torchvision to albumentations for the image transformations. This gives a performance boost and allows for more advanced augmentations.
- The metrics `batch_time` and `data_time` are grouped under `profiling` in the logs.

### Fixed

- Fix Ultralytics model export for Ultralytics v8.1 and v8.2
- Fix that the export command may fail when called in the same script as a train command using DDP.
- Fix the logging of the `train_loss` to report the batch_size correctly.

## [0.4.0] - 2024-12-05

### Added

- Log system information during training
- Add [Performance Tuning guide](https://docs.lightly.ai/train/stable/performance/index.html)
  with documentation for [multi-GPU](https://docs.lightly.ai/train/stable/performance/multi_gpu.html)
  and [multi-node](https://docs.lightly.ai/train/stable/performance/multi_node.html) training
- Add [Pillow-SIMD support](https://docs.lightly.ai/train/stable/performance/index.html#dataloader-bottleneck-cpu-bound)
  for faster data processing
  - The docker image now has Pillow-SIMD installed by default
- Add [`ultralytics`](https://docs.lightly.ai/train/stable/pretrain_distill/export.html#format) export format
- Add support for DINO weight decay schedule
- Add support for SGD optimizer with `optim="sgd"`
- Report final `accelerator`, `num_devices`, and `strategy` in the resolved config
- Add [Changelog](https://docs.lightly.ai/train/stable/changelog.html) to the documentation

### Changed

- Various improvements for the DenseCL method
  - Increase default memory bank size
  - Update local loss calculation
- Custom models have a [new interface](https://docs.lightly.ai/train/stable/pretrain_distill/models/custom_models.html#custom-models)
- The number of warmup epochs is now set to 10% of the training epochs for runs with less than 100 epochs
- Update default optimizer settings
  - SGD is now the default optimizer
  - Improve default learning rate and weight decay values
- Improve automatic `num_workers` calculation
- The SPPF layer of Ultralytics YOLO models is no longer trained

### Removed

- Remove DenseCLDINO method
- Remove DINO `teacher_freeze_last_layer_epochs` argument

## [0.3.2] - 2024-11-06

### Added

- Log data loading and forward/backward pass time as `data_time` and `batch_time`
- Batch size is now more uniformly handled

### Changed

- The custom model `feature_dim` property is now a method
- Replace FeatureExtractor base class by the set of Protocols

### Fixed

- Datasets support symlinks again

## [0.3.1] - 2024-10-29

### Added

- The documentation is now available at https://docs.lightly.ai/train
- Support loading checkpoint weights with the `checkpoint` argument
- Log resolved training config to tensorboard and WandB

### Fixed

- Support single-channel images by converting them to RGB
- Log config instead of locals
- Skip pooling in DenseCLDino

## [0.3.0] - 2024-10-22

### Added

- Add Ultralytics model support
- Add SuperGradients PP-LiteSeg model support
- Save normalization transform arguments in checkpoints and automatically use them
  in the embed command
- Better argument validation
- Automatically configure `num_workers` based on available CPU cores
- Add faster and more memory efficient image dataset
- Log more image augmentations
- Log resolved config for CallbackArgs, LoggerArgs, MethodArgs, MethodTransformArgs, and OptimizerArgs<|MERGE_RESOLUTION|>--- conflicted
+++ resolved
@@ -9,22 +9,11 @@
 
 ### Added
 
-<<<<<<< HEAD
-- Possibility to load backbone weights in LT-DETR.
-- ONNX export for LT-DETR.
-- Pretrained ViT-T(+) checkpoints.
-- Support newer RF-DETR versions, such as RF-DETR Medium and Nano.
-- Add Weights & Biases logging support for all fine-tuning tasks.
-
-=======
->>>>>>> 1b973a9e
 ### Changed
 
 ### Deprecated
 
 ### Removed
-
-- Drop support for older versions of RF-DETR which had issues with frozen backbones.
 
 ### Fixed
 
