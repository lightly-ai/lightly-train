# Changelog

All notable changes to Lightly**Train** will be documented in this file.

The format is based on [Keep a Changelog](https://keepachangelog.com/en/1.1.0/),
and this project adheres to [Semantic Versioning](https://semver.org/spec/v2.0.0.html).

## [Unreleased]

🔥 **New: Train state-of-the-art semantic segmentation models** with our new
[**DINOv2 semantic segmentation**](https://docs.lightly.ai/train/stable/semantic_segmentation.html)
fine-tuning method! 🔥

### Added

<<<<<<< HEAD
- DINOv2 semantic segmentation fine-tuning with the `train_semantic_segmentation` command.
  See the [semantic segmentation documentation](https://docs.lightly.ai/train/stable/semantic_segmentation.html)
  for more information.
- Support for image resolutions that are not a multiple of the patch size in DINOv2.
=======
- DINOv2 pre-trained models with registers to supported models.
- Pretraining allows now custom filenames for checkpoints.
>>>>>>> b735c6b4

### Changed

- DINOv2 model names to be more consistent with the new naming scheme. The model name
  scheme changed from `dinov2_vit/vits14_pretrained` to `dinov2/vits14`. The pretrained
  weights are now always loaded by default, making the `pretrained` suffix redundant.
- DINOv2 models are now using registers by default, which increases model performance.
  You can continue using models without registers with the `-noreg` suffix:
  `dinov2/vits14-noreg`.
- Temporary files are now stored in the `~/.cache/lightly-train` directory be default.
  The location can be changed with the `LIGHTLY_TRAIN_CACHE_DIR` environment variable.

### Deprecated

### Removed

### Fixed

### Security

## [0.9.0] - 2025-07-21

### Added

- Add an extra `teacher_weights` argument in `method_args` to allow loading pretrained DINOv2 teacher weights for distillation methods.
- Add support for allowing images with different number of channels in the channel drop transform.
- Add documentation for the [RT-DETRv2 models](https://docs.lightly.ai/train/stable/models/rtdetr.html).
- Add warning for situations where the number of steps is below the recommendation for DINOv2.

### Changed

- The callback `DeviceStatsMonitor` is now disabled by default.
- Replace epoch-based warmup hyperparameters with iteration-based ones.

### Removed

- Remove a note and specific recommendation for using DINOv2 with pretrained weights in the documentation.

## [0.8.1] - 2025-06-23

### Added

- Add `student_freeze_backbone_epochs` option to DINOv2 method to control how many epochs
  the student backbone is frozen during training. We suggest setting it to 1 when
  starting from DINOv2 pretrained weights. See the [DINOv2 documentation](https://docs.lightly.ai/train/stable/methods/dinov2.html)
  for more information.
- Add channel drop transform.
- Add option to load multi-channel images with `LIGHTLY_TRAIN_IMAGE_MODE="UNCHANGED"`.
- Add option to reuse memmap dataset file via environment variable: `LIGHTLY_TRAIN_MMAP_REUSE_FILE=True`.

## [0.8.0] - 2025-06-10

### Added

- **DINOv2 pretraining is now available** with the `method="dinov2"` argument.
  The method is in beta and further improvements will be released in the coming weeks.
  See the [DINOv2 documentation](https://docs.lightly.ai/train/stable/methods/dinov2.html)
  for more information.
- Support for [Torchvision ShuffleNetV2 models](https://docs.lightly.ai/train/stable/models/torchvision.html).
- [RT-DETR](https://docs.lightly.ai/train/stable/models/rtdetr.html) has now an
  integrated model wrapper.

### Changed

- The [Ultralytics YOLO tutorial](https://docs.lightly.ai/train/stable/tutorials/yolo/index.html)
  now highlights better how to use YOLO with LightlyTrain.

### Deprecated

- The `resume` parameter in the `train` command is deprecated in favor of
  `resume_interrupted` and will be removed in a future release. The new parameter
  behaves the same as the old one but is more explicit about its purpose. See
  [the documentation](https://docs.lightly.ai/train/stable/train/index.html#resume-training)
  for more information.

## [0.7.0] - 2025-05-26

### Added

- Add **Distillation v2** method that achieves higher accuracy and trains up to 3x faster than Distillation v1. The new method is selected as default by LightlyTrain with `method="distillation"`.
- Add MLflow logger to enable system and model metric logging.
- Add support for lists of files and folders as input to the `embed` and `train` commands.
- Add faster dataset initialization (SLURM and Windows).
- Add configurable periodic model export.
- Add training precision option `float32_matmul_precision`.
- Add tutorial: [Train embedding models with LightlyTrain](https://docs.lightly.ai/train/stable/tutorials/embedding/index.html).

### Changed

- Distillation v1 is now selected with `method="distillationv1"`.
- All commands (`embed`, `export`, and `train`) now require keyword arguments as input.
- [Custom models](https://docs.lightly.ai/train/stable/models/custom_models.html) now require the `get_model` method to be implemented.
- Distillation methods now use the teacher model from the [official DINOv2 implementation](https://github.com/facebookresearch/dinov2).
- The RT-DETR example uses RT-DETRv2, imposing fewer constraints on package versions.

### Removed

- Dependency on the transformers library.

### Fixed

- `num_workers="auto"` now limits the number of workers to a maximum of 8 workers/GPU
  to avoid overloading systems with many CPU cores.

## [0.6.3] - 2025-04-23

### Added

- Transforms and methods are now documented on dedicated pages.
- Add [version compatibility table](https://docs.lightly.ai/train/stable/installation.html#version-compatibility) to the documentation.

### Fixed

- Fix image size mismatch issue when using TIMM models and DINO.

## [0.6.2] - 2025-04-09

### Added

- Document [RF-DETR models](https://docs.lightly.ai/train/stable/models/rtdetr.html).
- Add [frequently asked questions](https://docs.lightly.ai/train/stable/faq.html) page.
- Add [Torchvision classification tutorial](https://docs.lightly.ai/train/stable/tutorials/resnet/index.html).
- Add [depth estimation tutorial](https://docs.lightly.ai/train/stable/tutorials/depth_estimation/index.html).

### Changed

- Increase minimum Wandb version to `0.17.2` which contains fixes for `numpy>=2.0` support.
- Limit PyTorch version to `<2.6`. We'll remove this limitation once PyTorch Lightning 2.6 is released.
- Limit Python version to `<3.13`. We'll remove this limitation once PyTorch supports Python 3.13.

### Removed

- Remove Albumentations versions `1.4.18-1.4.22` support.

## [0.6.1] - 2025-03-31

### Added

- Add support for RFDETR models.
- Document platform compatibility.

### Changed

- TensorBoard is now automatically installed and no longer an optional dependency.
- Update the [Models documentation](https://docs.lightly.ai/train/stable/models/index.html).
- Update the [YOLO tutorial](https://docs.lightly.ai/train/stable/tutorials/yolo/index.html)

### Removed

- Remove DenseCL from the documentation.

## [0.6.0] - 2025-03-24

### Added

- Add support for DINOv2 distillation pretraining with the `"distillation"` method.
- Add support for [YOLO11 and YOLO12 models](https://docs.lightly.ai/train/stable/models/ultralytics.html).
- Add support for [RT-DETR models](https://docs.lightly.ai/train/stable/models/rtdetr.html).
- Add support for [YOLOv12 models](https://docs.lightly.ai/train/stable/models/yolov12.html) by the original authors.
- The Git info (branch name, commit, uncommited changes) for the LightlyTrain package
  and the directory from where the code runs are now logged in the `train.log` file.

### Changed

- The default pretraining method is now `"distillation"`.
- The default embedding format is now `"torch"`.
- The log messages in the `train.log` file are now more concise.

### Fixed

- Ensures proper usage of the `blur_limit` parameter in the `GaussianBlur` transforms.

## [0.5.0] - 2025-03-04

### Added

- Add tutorial on how to use [LightlyTrain with YOLO](https://docs.lightly.ai/train/stable/tutorials/yolo/index.html).
- Show the [`data_wait` percentage](https://docs.lightly.ai/train/stable/performance/index.html#finding-the-performance-bottleneck) in the progress bar to better monitor performance bottlenecks.
- Add [auto format](https://docs.lightly.ai/train/stable/export.html#format) export with example logging, which automatically determines the best export option for your model based on the [used model library](https://docs.lightly.ai/train/stable/models/index.html#supported-libraries).
- Add support for configuring the random rotation transform via `transform_args.random_rotation`.
- Add support for configuring the color jitter transform via `transform_args.color_jitter`.
- When using the DINO method and configuring the transforms: Removes `local_view_size`, `local_view_resize` and `n_local_views` from `DINOTransformArgs` in favor of `local_view.view_size`, `local_view.random_resize` and `local_view.num_views`. When using the CLI, replace `transform_args.local_view_size` with `transform_args.local_view.view_size`, ... respectively.
- Allow specifying the precision when using the `embed` command. The loaded checkpoint will be casted to that precision if necessary.

### Changed

- Increase default DenseCL SGD learning rate to 0.1.
- Dataset initialization is now faster when using multiple GPUs.
- Models are now automatically exported at the end of a training.
- Update the docker image to PyTorch 2.5.1, CUDA 11.8, and cuDNN 9.
- Switched from using PIL+torchvision to albumentations for the image transformations. This gives a performance boost and allows for more advanced augmentations.
- The metrics `batch_time` and `data_time` are grouped under `profiling` in the logs.

### Fixed

- Fix Ultralytics model export for Ultralytics v8.1 and v8.2
- Fix that the export command may fail when called in the same script as a train command using DDP.
- Fix the logging of the `train_loss` to report the batch_size correctly.

## [0.4.0] - 2024-12-05

### Added

- Log system information during training
- Add [Performance Tuning guide](https://docs.lightly.ai/train/stable/performance/index.html)
  with documentation for [multi-GPU](https://docs.lightly.ai/train/stable/performance/multi_gpu.html)
  and [multi-node](https://docs.lightly.ai/train/stable/performance/multi_node.html) training
- Add [Pillow-SIMD support](https://docs.lightly.ai/train/stable/performance/index.html#dataloader-bottleneck-cpu-bound)
  for faster data processing
  - The docker image now has Pillow-SIMD installed by default
- Add [`ultralytics`](https://docs.lightly.ai/train/stable/export.html#format) export format
- Add support for DINO weight decay schedule
- Add support for SGD optimizer with `optim="sgd"`
- Report final `accelerator`, `num_devices`, and `strategy` in the resolved config
- Add [Changelog](https://docs.lightly.ai/train/stable/changelog.html) to the documentation

### Changed

- Various improvements for the DenseCL method
  - Increase default memory bank size
  - Update local loss calculation
- Custom models have a [new interface](https://docs.lightly.ai/train/stable/models/custom_models.html#custom-models)
- The number of warmup epochs is now set to 10% of the training epochs for runs with less than 100 epochs
- Update default optimizer settings
  - SGD is now the default optimizer
  - Improve default learning rate and weight decay values
- Improve automatic `num_workers` calculation
- The SPPF layer of Ultralytics YOLO models is no longer trained

### Removed

- Remove DenseCLDINO method
- Remove DINO `teacher_freeze_last_layer_epochs` argument

## [0.3.2] - 2024-11-06

### Added

- Log data loading and forward/backward pass time as `data_time` and `batch_time`
- Batch size is now more uniformly handled

### Changed

- The custom model `feature_dim` property is now a method
- Replace FeatureExtractor base class by the set of Protocols

### Fixed

- Datasets support symlinks again

## [0.3.1] - 2024-10-29

### Added

- The documentation is now available at https://docs.lightly.ai/train
- Support loading checkpoint weights with the `checkpoint` argument
- Log resolved training config to tensorboard and WandB

### Fixed

- Support single-channel images by converting them to RGB
- Log config instead of locals
- Skip pooling in DenseCLDino

## [0.3.0] - 2024-10-22

### Added

- Add Ultralytics model support
- Add SuperGradients PP-LiteSeg model support
- Save normalization transform arguments in checkpoints and automatically use them
  in the embed command
- Better argument validation
- Automatically configure `num_workers` based on available CPU cores
- Add faster and more memory efficient image dataset
- Log more image augmentations
- Log resolved config for CallbackArgs, LoggerArgs, MethodArgs, MethodTransformArgs, and OptimizerArgs<|MERGE_RESOLUTION|>--- conflicted
+++ resolved
@@ -13,15 +13,11 @@
 
 ### Added
 
-<<<<<<< HEAD
 - DINOv2 semantic segmentation fine-tuning with the `train_semantic_segmentation` command.
   See the [semantic segmentation documentation](https://docs.lightly.ai/train/stable/semantic_segmentation.html)
   for more information.
 - Support for image resolutions that are not a multiple of the patch size in DINOv2.
-=======
-- DINOv2 pre-trained models with registers to supported models.
 - Pretraining allows now custom filenames for checkpoints.
->>>>>>> b735c6b4
 
 ### Changed
 
