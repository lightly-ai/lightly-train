# Changelog

All notable changes to Lightly**Train** will be documented in this file.

The format is based on [Keep a Changelog](https://keepachangelog.com/en/1.1.0/),
and this project adheres to [Semantic Versioning](https://semver.org/spec/v2.0.0.html).

## [Unreleased]

### Added

- Allow loading pretrained DINOv2 teacher weights for distillation methods with an extra
  `teacher_weights` argument in `method_args`.
- Support images with different number of channels in the channel drop transform.
- Documented support for the [RT-DETRv2 models](https://docs.lightly.ai/train/stable/models/rtdetr.html).
- Warning if the number of steps is below the recommendation for DINOv2.

### Changed

- The callback `DeviceStatsMonitor` is now disabled by default.
<<<<<<< HEAD
- Allow loading pretrained DINOv2 teacher weights for distillation methods with an extra `teacher_weights` argument in `method_args`.
- Replaced epoch-based warmup hyperparameters with iteration-based ones.
=======
>>>>>>> 1daf357a

### Deprecated

### Removed

- Updated the documentation to remove a note and specific recommendation for using DINOv2 with pretrained weights.

### Fixed

### Security

## [0.8.1] - 2025-06-23

### Added

- Add `student_freeze_backbone_epochs` option to DINOv2 method to control how many epochs
  the student backbone is frozen during training. We suggest setting it to 1 when
  starting from DINOv2 pretrained weights. See the [DINOv2 documentation](https://docs.lightly.ai/train/stable/methods/dinov2.html)
  for more information.
- Add channel drop transform.
- Add option to load multi-channel images with `LIGHTLY_TRAIN_IMAGE_MODE="UNCHANGED"`.
- Add option to reuse memmap dataset file via environment variable: `LIGHTLY_TRAIN_MMAP_REUSE_FILE=True`.

### Security

## [0.8.0] - 2025-06-10

### Added

- **DINOv2 pretraining is now available** with the `method="dinov2"` argument.
  The method is in beta and further improvements will be released in the coming weeks.
  See the [DINOv2 documentation](https://docs.lightly.ai/train/stable/methods/dinov2.html)
  for more information.
- Support for [Torchvision ShuffleNetV2 models](https://docs.lightly.ai/train/stable/models/torchvision.html).
- [RT-DETR](https://docs.lightly.ai/train/stable/models/rtdetr.html) has now an
  integrated model wrapper.

### Changed

- The [Ultralytics YOLO tutorial](https://docs.lightly.ai/train/stable/tutorials/yolo/index.html)
  now highlights better how to use YOLO with LightlyTrain.

### Deprecated

- The `resume` parameter in the `train` command is deprecated in favor of
  `resume_interrupted` and will be removed in a future release. The new parameter
  behaves the same as the old one but is more explicit about its purpose. See
  [the documentation](https://docs.lightly.ai/train/stable/train/index.html#resume-training)
  for more information.

## [0.7.0] - 2025-05-26

### Added

- Add **Distillation v2** method that achieves higher accuracy and trains up to 3x faster than Distillation v1. The new method is selected as default by LightlyTrain with `method="distillation"`.
- Add MLflow logger to enable system and model metric logging.
- Add support for lists of files and folders as input to the `embed` and `train` commands.
- Add faster dataset initialization (SLURM and Windows).
- Add configurable periodic model export.
- Add training precision option `float32_matmul_precision`.
- Add tutorial: [Train embedding models with LightlyTrain](https://docs.lightly.ai/train/stable/tutorials/embedding/index.html).

### Changed

- Distillation v1 is now selected with `method="distillationv1"`.
- All commands (`embed`, `export`, and `train`) now require keyword arguments as input.
- [Custom models](https://docs.lightly.ai/train/stable/models/custom_models.html) now require the `get_model` method to be implemented.
- Distillation methods now use the teacher model from the [official DINOv2 implementation](https://github.com/facebookresearch/dinov2).
- The RT-DETR example uses RT-DETRv2, imposing fewer constraints on package versions.

### Removed

- Dependency on the transformers library.

### Fixed

- `num_workers="auto"` now limits the number of workers to a maximum of 8 workers/GPU
  to avoid overloading systems with many CPU cores.

## [0.6.3] - 2025-04-23

### Added

- Transforms and methods are now documented on dedicated pages.
- Add [version compatibility table](https://docs.lightly.ai/train/stable/installation.html#version-compatibility) to the documentation.

### Fixed

- Fix image size mismatch issue when using TIMM models and DINO.

## [0.6.2] - 2025-04-09

### Added

- Document [RF-DETR models](https://docs.lightly.ai/train/stable/models/rtdetr.html).
- Add [frequently asked questions](https://docs.lightly.ai/train/stable/faq.html) page.
- Add [Torchvision classification tutorial](https://docs.lightly.ai/train/stable/tutorials/resnet/index.html).
- Add [depth estimation tutorial](https://docs.lightly.ai/train/stable/tutorials/depth_estimation/index.html).

### Changed

- Increase minimum Wandb version to `0.17.2` which contains fixes for `numpy>=2.0` support.
- Limit PyTorch version to `<2.6`. We'll remove this limitation once PyTorch Lightning 2.6 is released.
- Limit Python version to `<3.13`. We'll remove this limitation once PyTorch supports Python 3.13.

### Removed

- Remove Albumentations versions `1.4.18-1.4.22` support.

## [0.6.1] - 2025-03-31

### Added

- Add support for RFDETR models.
- Document platform compatibility.

### Changed

- TensorBoard is now automatically installed and no longer an optional dependency.
- Update the [Models documentation](https://docs.lightly.ai/train/stable/models/index.html).
- Update the [YOLO tutorial](https://docs.lightly.ai/train/stable/tutorials/yolo/index.html)

### Removed

- Remove DenseCL from the documentation.

## [0.6.0] - 2025-03-24

### Added

- Add support for DINOv2 distillation pretraining with the `"distillation"` method.
- Add support for [YOLO11 and YOLO12 models](https://docs.lightly.ai/train/stable/models/ultralytics.html).
- Add support for [RT-DETR models](https://docs.lightly.ai/train/stable/models/rtdetr.html).
- Add support for [YOLOv12 models](https://docs.lightly.ai/train/stable/models/yolov12.html) by the original authors.
- The Git info (branch name, commit, uncommited changes) for the LightlyTrain package
  and the directory from where the code runs are now logged in the `train.log` file.

### Changed

- The default pretraining method is now `"distillation"`.
- The default embedding format is now `"torch"`.
- The log messages in the `train.log` file are now more concise.

### Fixed

- Ensures proper usage of the `blur_limit` parameter in the `GaussianBlur` transforms.

## [0.5.0] - 2025-03-04

### Added

- Add tutorial on how to use [LightlyTrain with YOLO](https://docs.lightly.ai/train/stable/tutorials/yolo/index.html).
- Show the [`data_wait` percentage](https://docs.lightly.ai/train/stable/performance/index.html#finding-the-performance-bottleneck) in the progress bar to better monitor performance bottlenecks.
- Add [auto format](https://docs.lightly.ai/train/stable/export.html#format) export with example logging, which automatically determines the best export option for your model based on the [used model library](https://docs.lightly.ai/train/stable/models/index.html#supported-libraries).
- Add support for configuring the random rotation transform via `transform_args.random_rotation`.
- Add support for configuring the color jitter transform via `transform_args.color_jitter`.
- When using the DINO method and configuring the transforms: Removes `local_view_size`, `local_view_resize` and `n_local_views` from `DINOTransformArgs` in favor of `local_view.view_size`, `local_view.random_resize` and `local_view.num_views`. When using the CLI, replace `transform_args.local_view_size` with `transform_args.local_view.view_size`, ... respectively.
- Allow specifying the precision when using the `embed` command. The loaded checkpoint will be casted to that precision if necessary.

### Changed

- Increase default DenseCL SGD learning rate to 0.1.
- Dataset initialization is now faster when using multiple GPUs.
- Models are now automatically exported at the end of a training.
- Update the docker image to PyTorch 2.5.1, CUDA 11.8, and cuDNN 9.
- Switched from using PIL+torchvision to albumentations for the image transformations. This gives a performance boost and allows for more advanced augmentations.
- The metrics `batch_time` and `data_time` are grouped under `profiling` in the logs.

### Fixed

- Fix Ultralytics model export for Ultralytics v8.1 and v8.2
- Fix that the export command may fail when called in the same script as a train command using DDP.
- Fix the logging of the `train_loss` to report the batch_size correctly.

## [0.4.0] - 2024-12-05

### Added

- Log system information during training
- Add [Performance Tuning guide](https://docs.lightly.ai/train/stable/performance/index.html)
  with documentation for [multi-GPU](https://docs.lightly.ai/train/stable/performance/multi_gpu.html)
  and [multi-node](https://docs.lightly.ai/train/stable/performance/multi_node.html) training
- Add [Pillow-SIMD support](https://docs.lightly.ai/train/stable/performance/index.html#dataloader-bottleneck-cpu-bound)
  for faster data processing
  - The docker image now has Pillow-SIMD installed by default
- Add [`ultralytics`](https://docs.lightly.ai/train/stable/export.html#format) export format
- Add support for DINO weight decay schedule
- Add support for SGD optimizer with `optim="sgd"`
- Report final `accelerator`, `num_devices`, and `strategy` in the resolved config
- Add [Changelog](https://docs.lightly.ai/train/stable/changelog.html) to the documentation

### Changed

- Various improvements for the DenseCL method
  - Increase default memory bank size
  - Update local loss calculation
- Custom models have a [new interface](https://docs.lightly.ai/train/stable/models/custom_models.html#custom-models)
- The number of warmup epochs is now set to 10% of the training epochs for runs with less than 100 epochs
- Update default optimizer settings
  - SGD is now the default optimizer
  - Improve default learning rate and weight decay values
- Improve automatic `num_workers` calculation
- The SPPF layer of Ultralytics YOLO models is no longer trained

### Removed

- Remove DenseCLDINO method
- Remove DINO `teacher_freeze_last_layer_epochs` argument

## [0.3.2] - 2024-11-06

### Added

- Log data loading and forward/backward pass time as `data_time` and `batch_time`
- Batch size is now more uniformly handled

### Changed

- The custom model `feature_dim` property is now a method
- Replace FeatureExtractor base class by the set of Protocols

### Fixed

- Datasets support symlinks again

## [0.3.1] - 2024-10-29

### Added

- The documentation is now available at https://docs.lightly.ai/train
- Support loading checkpoint weights with the `checkpoint` argument
- Log resolved training config to tensorboard and WandB

### Fixed

- Support single-channel images by converting them to RGB
- Log config instead of locals
- Skip pooling in DenseCLDino

## [0.3.0] - 2024-10-22

### Added

- Add Ultralytics model support
- Add SuperGradients PP-LiteSeg model support
- Save normalization transform arguments in checkpoints and automatically use them
  in the embed command
- Better argument validation
- Automatically configure `num_workers` based on available CPU cores
- Add faster and more memory efficient image dataset
- Log more image augmentations
- Log resolved config for CallbackArgs, LoggerArgs, MethodArgs, MethodTransformArgs, and OptimizerArgs<|MERGE_RESOLUTION|>--- conflicted
+++ resolved
@@ -18,11 +18,8 @@
 ### Changed
 
 - The callback `DeviceStatsMonitor` is now disabled by default.
-<<<<<<< HEAD
 - Allow loading pretrained DINOv2 teacher weights for distillation methods with an extra `teacher_weights` argument in `method_args`.
 - Replaced epoch-based warmup hyperparameters with iteration-based ones.
-=======
->>>>>>> 1daf357a
 
 ### Deprecated
 
