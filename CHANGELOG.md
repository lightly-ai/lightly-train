# Changelog

All notable changes to Lightly**Train** will be documented in this file.

The format is based on [Keep a Changelog](https://keepachangelog.com/en/1.1.0/),
and this project adheres to [Semantic Versioning](https://semver.org/spec/v2.0.0.html).

## [Unreleased]

### Added

- Add support for specifying data configs in YAML format.

### Changed

- Improve the layout of logging of object detection.
- Use `lightly-train.pretrain()` as the interface of pretraining and distillation instead of `lightly-train.train()`.

### Deprecated

<<<<<<< HEAD
- The `lightly-train.train()` interface is deprecated and will be removed in a future release. Use `lightly-train.pretrain()` instead.
=======
- Deprecate `reuse_class_head` argument in `train` command. The model will now
  automatically reuse the classification head only when the number of classes in the
  data config matches that in the checkpoint. Otherwise, the classification head will
  be re-initialized.
>>>>>>> 1d8aff2c

### Removed

### Fixed

- Fix `image_size` not tuple when training from pretrained model.
- Fix a bug when fine-tuning a model with `resume_interrupted=True`.

### Security

## [0.12.2] - 2025-11-14

### Fixed

- Fix `image_size` not tuple when training from pretrained model.

## [0.12.1] - 2025-11-13

### Added

- Add support for DINOv3 [instance segmentation](https://docs.lightly.ai/train/stable/instance_segmentation.html)
  inference and fine-tuning.
- Add support for loading [DICOM images](https://docs.lightly.ai/train/stable/data/dicom.html)
  as input data for training and inference.
- Add event tracking, disable with `LIGHTLY_TRAIN_EVENTS_DISABLED=1`
- Add support for fine-tuning object detection models with custom image resolutions.

## [0.12.0] - 2025-11-06

💡 **New DINOv3 Object Detection:** Run inference or fine-tune DINOv3 models for [object detection](https://docs.lightly.ai/train/stable/object_detection.html)! 💡

### Added

- Add support for [DINOv3 object detection](https://docs.lightly.ai/train/stable/object_detection.html) model training.
- Add [semantic segmentation autolabeling](https://docs.lightly.ai/train/stable/predict_autolabel.html) support with `predict_semantic_segmentation`.
- Add support for DINOv3 ConvNeXt models.
- Automatically download DINOv3 weights.
- Add support for passing pretrained model names or checkpoint paths as `model` argument
  to the model training functions like `train_semantic_segmentation`.

### Changed

- Widen PyTorch constraint — remove `<2.6` upper bound to allow PyTorch 2.6 and later that is officially supported by PyTorch Lightning 2.5.
- Rename `load_model_from_checkpoint` to `load_model`. The function now downloads
  checkpoints that do not exist locally.

### Fixed

- Fix issue with loading DINOv3 SAT493m checkpoints.
- Fixed an issue where dataset cache files were incorrectly saved.

## [0.11.4] - 2025-10-08

### Added

- Add support for saving the best semantic segmentation checkpoints and model weights during training.
- Expose more arguments for the checkpointing callback in pretraining.
- Add LT-DETR inference support with DINOv2 and DINOv3 ConvNext backbones.

### Changed

- Change default precision to `bf16-mixed` for pretraining on GPUs that support it.

### Deprecated

### Removed

### Fixed

- Fix warning about too few epochs for DINOv2 which occurs with the default epoch calculation.
- Fix PyTorch bus errors caused by memory-map file write conflicts when launching multiple runs with `.train_semantic_segmentation()`.

## [0.11.3] - 2025-09-25

### Added

- Add EoMT semantic segmentation benchmark results and model weights trained on ADE20k, COCO-Stuff, and Cityscapes datasets.
- Add support for exporting the semantic segmentation model weights to `exported_models/exported_last.pt`.
- Add support for allow loading semantic segmentation model weights for training.
- Add `simplify` flag to ONNX `export_task`.
- Add support for using DINOv3 models as teacher in distillationv1.

### Fixed

- Fix a bug in `model.predict()` with `ignore_index`.
- Speed up listing of filenames in large datasets.

## [0.11.2] - 2025-09-08

### Added

- Add support for using multi-channel masks for the inputs in semantic segmentation.
- Add support for training models on multi-channel images with `transform_args={"num_channels": 4}`.
- Add support for using custom mask names for the inputs in semantic segmentation.
- Add `precision` flag to ONNX export task to specify if we export with float16 or float32 precision.

### Fixed

- Fix issue where segmentation fine-tuning could fail when encountering masks containing
  only unknown classes.
- Fix issue with mmap cache when multiple runs use the same dataset on the same machine.
- Speed up logging of datasets with many files.

## [0.11.1] - 2025-08-28

### Added

- Add support for DINOv2 linear semantic segmentation models. You can train them with
  `model="dinov2/vits14-linear"` in the `train_semantic_segmentation` command. Those
  models are trained with a linear head on top of a frozen backbone and are useful
  to evaluate the quality of pretrained DINOv2 models.
- Make fine-tune transform arguments configurable in the `train_semantic_segmentation`
  command. You can now use the `transform_args` argument like this
  ```python
  transform_args={
    "image_size": (448, 448), # (height, width)
    "normalize": {"mean": (0.0, 0.0, 0.0), "std": (0.5, 0.5, 0.5)}, # (r, g, b) channels
  }
  ```
  to customize the image augmentations used during training and validation. See the
  [semantic segmentation documentation](https://docs.lightly.ai/train/stable/semantic_segmentation.html#default-image-transform-arguments)
  for more information.
- Add support for the channel drop transform in the `train_semantic_segmentation` command.
- Add support for mapping multiple classes into a single class for semantic segmentation
  datasets. You can now use a dictionary in the `classes` entry of the
  `data` argument in the `train_semantic_segmentation` command like this:
  ```python
  data={
    "classes": {
      0: {"name": "background", "values": [0, 255]}, # Map classes 0 and 255 to class 0
      1: {"name": "class 1", "values": [1]},
      2: "class 2",  # Still supported. Equivalent to {"name": "class 2", "values": [2]}
    },
  }
  ```

### Fixed

- Models loaded with `load_model_from_checkpoint` are now automatically moved to the
  correct device.
- Loading EoMT models with `load_model_from_checkpoint` no longer raises a missing
  key error.
- Fix MLFlow logging on AzureML.

## [0.11.0] - 2025-08-15

🚀 **New DINOv3 Support:** Pretrain your own model with [distillation](https://docs.lightly.ai/train/stable/methods/distillation.html#methods-distillation-dinov3) from DINOv3 weights. Or fine-tune our SOTA [EoMT semantic segmentation model](https://docs.lightly.ai/train/stable/semantic_segmentation.html#semantic-segmentation-eomt-dinov3) with a DINOv3 backbone! 🚀

### Added

- Distillation now supports [DINOv3 pretrained weights](https://docs.lightly.ai/train/stable/methods/distillation.html#methods-distillation-dinov3) as teacher.
- Semantic Segmentation now supports [DINOv3 pretrained weights](https://docs.lightly.ai/train/stable/semantic_segmentation.html#semantic-segmentation-eomt-dinov3) as EoMT backbone.

### Changed

- LightlyTrain now infers the best number of epochs based on the chosen method, dataset size and batch size.

## [0.10.0] - 2025-08-04

🔥 **New: Train state-of-the-art semantic segmentation models** with our new
[**DINOv2 semantic segmentation**](https://docs.lightly.ai/train/stable/semantic_segmentation.html) fine-tuning method! 🔥

### Added

- DINOv2 semantic segmentation fine-tuning with the `train_semantic_segmentation` command.
  See the [semantic segmentation documentation](https://docs.lightly.ai/train/stable/semantic_segmentation.html)
  for more information.
- Support for image resolutions that are not a multiple of the patch size in DINOv2.

### Changed

- DINOv2 model names to be more consistent with the new naming scheme. The model name
  scheme changed from `dinov2_vit/vits14_pretrain` to `dinov2/vits14`. The pretrained
  weights are now always loaded by default, making the `pretrain` suffix redundant.
- DINOv2 models are now using registers by default which increases model performance.
  You can continue using models without registers with the `-noreg` suffix:
  `dinov2/vits14-noreg`.
- DINOv2 and distillation to work with image resolutions that are not a multiple of the
  patch size.
- Temporary files are now stored in the `~/.cache/lightly-train` directory be default.
  The location can be changed with the `LIGHTLY_TRAIN_CACHE_DIR` environment variable.

### Deprecated

- The `dinov2_vit/vits14_pretrain` model name is deprecated and will be removed in a
  future release. Use `dinov2/vits14` instead.

## [0.9.0] - 2025-07-21

### Added

- Add an extra `teacher_weights` argument in `method_args` to allow loading pretrained DINOv2 teacher weights for distillation methods.
- Add support for allowing images with different number of channels in the channel drop transform.
- Add documentation for the [RT-DETRv2 models](https://docs.lightly.ai/train/stable/models/rtdetr.html).
- Add warning for situations where the number of steps is below the recommendation for DINOv2.

### Changed

- The callback `DeviceStatsMonitor` is now disabled by default.
- Replace epoch-based warmup hyperparameters with iteration-based ones.

### Removed

- Remove a note and specific recommendation for using DINOv2 with pretrained weights in the documentation.

## [0.8.1] - 2025-06-23

### Added

- Add `student_freeze_backbone_epochs` option to DINOv2 method to control how many epochs
  the student backbone is frozen during training. We suggest setting it to 1 when
  starting from DINOv2 pretrained weights. See the [DINOv2 documentation](https://docs.lightly.ai/train/stable/methods/dinov2.html)
  for more information.
- Add channel drop transform.
- Add option to load multi-channel images with `LIGHTLY_TRAIN_IMAGE_MODE="UNCHANGED"`.
- Add option to reuse memmap dataset file via environment variable: `LIGHTLY_TRAIN_MMAP_REUSE_FILE=True`.

## [0.8.0] - 2025-06-10

### Added

- **DINOv2 pretraining is now available** with the `method="dinov2"` argument.
  The method is in beta and further improvements will be released in the coming weeks.
  See the [DINOv2 documentation](https://docs.lightly.ai/train/stable/methods/dinov2.html)
  for more information.
- Support for [Torchvision ShuffleNetV2 models](https://docs.lightly.ai/train/stable/models/torchvision.html).
- [RT-DETR](https://docs.lightly.ai/train/stable/models/rtdetr.html) has now an
  integrated model wrapper.

### Changed

- The [Ultralytics YOLO tutorial](https://docs.lightly.ai/train/stable/tutorials/yolo/index.html)
  now highlights better how to use YOLO with LightlyTrain.

### Deprecated

- The `resume` parameter in the `train` command is deprecated in favor of
  `resume_interrupted` and will be removed in a future release. The new parameter
  behaves the same as the old one but is more explicit about its purpose. See
  [the documentation](https://docs.lightly.ai/train/stable/train/index.html#resume-training)
  for more information.

## [0.7.0] - 2025-05-26

### Added

- Add **Distillation v2** method that achieves higher accuracy and trains up to 3x faster than Distillation v1. The new method is selected as default by LightlyTrain with `method="distillation"`.
- Add MLflow logger to enable system and model metric logging.
- Add support for lists of files and folders as input to the `embed` and `train` commands.
- Add faster dataset initialization (SLURM and Windows).
- Add configurable periodic model export.
- Add training precision option `float32_matmul_precision`.
- Add tutorial: [Train embedding models with LightlyTrain](https://docs.lightly.ai/train/stable/tutorials/embedding/index.html).

### Changed

- Distillation v1 is now selected with `method="distillationv1"`.
- All commands (`embed`, `export`, and `train`) now require keyword arguments as input.
- [Custom models](https://docs.lightly.ai/train/stable/models/custom_models.html) now require the `get_model` method to be implemented.
- Distillation methods now use the teacher model from the [official DINOv2 implementation](https://github.com/facebookresearch/dinov2).
- The RT-DETR example uses RT-DETRv2, imposing fewer constraints on package versions.

### Removed

- Dependency on the transformers library.

### Fixed

- `num_workers="auto"` now limits the number of workers to a maximum of 8 workers/GPU
  to avoid overloading systems with many CPU cores.

## [0.6.3] - 2025-04-23

### Added

- Transforms and methods are now documented on dedicated pages.
- Add [version compatibility table](https://docs.lightly.ai/train/stable/installation.html#version-compatibility) to the documentation.

### Fixed

- Fix image size mismatch issue when using TIMM models and DINO.

## [0.6.2] - 2025-04-09

### Added

- Document [RF-DETR models](https://docs.lightly.ai/train/stable/models/rtdetr.html).
- Add [frequently asked questions](https://docs.lightly.ai/train/stable/faq.html) page.
- Add [Torchvision classification tutorial](https://docs.lightly.ai/train/stable/tutorials/resnet/index.html).
- Add [depth estimation tutorial](https://docs.lightly.ai/train/stable/tutorials/depth_estimation/index.html).

### Changed

- Increase minimum Wandb version to `0.17.2` which contains fixes for `numpy>=2.0` support.
- Limit PyTorch version to `<2.6`. We'll remove this limitation once PyTorch Lightning 2.6 is released.
- Limit Python version to `<3.13`. We'll remove this limitation once PyTorch supports Python 3.13.

### Removed

- Remove Albumentations versions `1.4.18-1.4.22` support.

## [0.6.1] - 2025-03-31

### Added

- Add support for RFDETR models.
- Document platform compatibility.

### Changed

- TensorBoard is now automatically installed and no longer an optional dependency.
- Update the [Models documentation](https://docs.lightly.ai/train/stable/models/index.html).
- Update the [YOLO tutorial](https://docs.lightly.ai/train/stable/tutorials/yolo/index.html)

### Removed

- Remove DenseCL from the documentation.

## [0.6.0] - 2025-03-24

### Added

- Add support for DINOv2 distillation pretraining with the `"distillation"` method.
- Add support for [YOLO11 and YOLO12 models](https://docs.lightly.ai/train/stable/models/ultralytics.html).
- Add support for [RT-DETR models](https://docs.lightly.ai/train/stable/models/rtdetr.html).
- Add support for [YOLOv12 models](https://docs.lightly.ai/train/stable/models/yolov12.html) by the original authors.
- The Git info (branch name, commit, uncommited changes) for the LightlyTrain package
  and the directory from where the code runs are now logged in the `train.log` file.

### Changed

- The default pretraining method is now `"distillation"`.
- The default embedding format is now `"torch"`.
- The log messages in the `train.log` file are now more concise.

### Fixed

- Ensures proper usage of the `blur_limit` parameter in the `GaussianBlur` transforms.

## [0.5.0] - 2025-03-04

### Added

- Add tutorial on how to use [LightlyTrain with YOLO](https://docs.lightly.ai/train/stable/tutorials/yolo/index.html).
- Show the [`data_wait` percentage](https://docs.lightly.ai/train/stable/performance/index.html#finding-the-performance-bottleneck) in the progress bar to better monitor performance bottlenecks.
- Add [auto format](https://docs.lightly.ai/train/stable/export.html#format) export with example logging, which automatically determines the best export option for your model based on the [used model library](https://docs.lightly.ai/train/stable/models/index.html#supported-libraries).
- Add support for configuring the random rotation transform via `transform_args.random_rotation`.
- Add support for configuring the color jitter transform via `transform_args.color_jitter`.
- When using the DINO method and configuring the transforms: Removes `local_view_size`, `local_view_resize` and `n_local_views` from `DINOTransformArgs` in favor of `local_view.view_size`, `local_view.random_resize` and `local_view.num_views`. When using the CLI, replace `transform_args.local_view_size` with `transform_args.local_view.view_size`, ... respectively.
- Allow specifying the precision when using the `embed` command. The loaded checkpoint will be casted to that precision if necessary.

### Changed

- Increase default DenseCL SGD learning rate to 0.1.
- Dataset initialization is now faster when using multiple GPUs.
- Models are now automatically exported at the end of a training.
- Update the docker image to PyTorch 2.5.1, CUDA 11.8, and cuDNN 9.
- Switched from using PIL+torchvision to albumentations for the image transformations. This gives a performance boost and allows for more advanced augmentations.
- The metrics `batch_time` and `data_time` are grouped under `profiling` in the logs.

### Fixed

- Fix Ultralytics model export for Ultralytics v8.1 and v8.2
- Fix that the export command may fail when called in the same script as a train command using DDP.
- Fix the logging of the `train_loss` to report the batch_size correctly.

## [0.4.0] - 2024-12-05

### Added

- Log system information during training
- Add [Performance Tuning guide](https://docs.lightly.ai/train/stable/performance/index.html)
  with documentation for [multi-GPU](https://docs.lightly.ai/train/stable/performance/multi_gpu.html)
  and [multi-node](https://docs.lightly.ai/train/stable/performance/multi_node.html) training
- Add [Pillow-SIMD support](https://docs.lightly.ai/train/stable/performance/index.html#dataloader-bottleneck-cpu-bound)
  for faster data processing
  - The docker image now has Pillow-SIMD installed by default
- Add [`ultralytics`](https://docs.lightly.ai/train/stable/export.html#format) export format
- Add support for DINO weight decay schedule
- Add support for SGD optimizer with `optim="sgd"`
- Report final `accelerator`, `num_devices`, and `strategy` in the resolved config
- Add [Changelog](https://docs.lightly.ai/train/stable/changelog.html) to the documentation

### Changed

- Various improvements for the DenseCL method
  - Increase default memory bank size
  - Update local loss calculation
- Custom models have a [new interface](https://docs.lightly.ai/train/stable/models/custom_models.html#custom-models)
- The number of warmup epochs is now set to 10% of the training epochs for runs with less than 100 epochs
- Update default optimizer settings
  - SGD is now the default optimizer
  - Improve default learning rate and weight decay values
- Improve automatic `num_workers` calculation
- The SPPF layer of Ultralytics YOLO models is no longer trained

### Removed

- Remove DenseCLDINO method
- Remove DINO `teacher_freeze_last_layer_epochs` argument

## [0.3.2] - 2024-11-06

### Added

- Log data loading and forward/backward pass time as `data_time` and `batch_time`
- Batch size is now more uniformly handled

### Changed

- The custom model `feature_dim` property is now a method
- Replace FeatureExtractor base class by the set of Protocols

### Fixed

- Datasets support symlinks again

## [0.3.1] - 2024-10-29

### Added

- The documentation is now available at https://docs.lightly.ai/train
- Support loading checkpoint weights with the `checkpoint` argument
- Log resolved training config to tensorboard and WandB

### Fixed

- Support single-channel images by converting them to RGB
- Log config instead of locals
- Skip pooling in DenseCLDino

## [0.3.0] - 2024-10-22

### Added

- Add Ultralytics model support
- Add SuperGradients PP-LiteSeg model support
- Save normalization transform arguments in checkpoints and automatically use them
  in the embed command
- Better argument validation
- Automatically configure `num_workers` based on available CPU cores
- Add faster and more memory efficient image dataset
- Log more image augmentations
- Log resolved config for CallbackArgs, LoggerArgs, MethodArgs, MethodTransformArgs, and OptimizerArgs<|MERGE_RESOLUTION|>--- conflicted
+++ resolved
@@ -18,14 +18,11 @@
 
 ### Deprecated
 
-<<<<<<< HEAD
 - The `lightly-train.train()` interface is deprecated and will be removed in a future release. Use `lightly-train.pretrain()` instead.
-=======
 - Deprecate `reuse_class_head` argument in `train` command. The model will now
   automatically reuse the classification head only when the number of classes in the
   data config matches that in the checkpoint. Otherwise, the classification head will
   be re-initialized.
->>>>>>> 1d8aff2c
 
 ### Removed
 
