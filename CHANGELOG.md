# Changelog

All notable changes to Lightly**Train** will be documented in this file.

The format is based on [Keep a Changelog](https://keepachangelog.com/en/1.1.0/),
and this project adheres to [Semantic Versioning](https://semver.org/spec/v2.0.0.html).

## [Unreleased]

### Added

<<<<<<< HEAD
- Model is exported after every n-th epoch instead of only at the end. Default n=1
=======
- Faster dataset initialization with SLURM and Windows.
>>>>>>> ccc8ed10

### Changed

- Distillation uses the official DINOv2 implementation for the teacher model.
- The RT-DETR example uses RT-DETRv2, which is backward compatible while imposing fewer constraints on package versions.

### Deprecated

### Removed

- Dependency on the transformers library.

### Fixed

### Security

## [0.6.3] - 2025-04-23

### Added

- Transforms and methods are now documented on dedicated pages.
- Add [version compatibility table](https://docs.lightly.ai/train/stable/installation.html#version-compatibility) to the documentation.

### Fixed

- Fix image size mismatch issue when using TIMM models and DINO.

## [0.6.2] - 2025-04-09

### Added

- Document [RF-DETR models](https://docs.lightly.ai/train/stable/models/rtdetr.html).
- Add [frequently asked questions](https://docs.lightly.ai/train/stable/faq.html) page.
- Add [Torchvision classification tutorial](https://docs.lightly.ai/train/stable/tutorials/resnet/index.html).
- Add [depth estimation tutorial](https://docs.lightly.ai/train/stable/tutorials/depth_estimation/index.html).

### Changed

- Increase minimum Wandb version to `0.17.2` which contains fixes for `numpy>=2.0` support.
- Limit PyTorch version to `<2.6`. We'll remove this limitation once PyTorch Lightning 2.6 is released.
- Limit Python version to `<3.13`. We'll remove this limitation once PyTorch supports Python 3.13.

### Removed

- Remove Albumentations versions `1.4.18-1.4.22` support.

## [0.6.1] - 2025-03-31

### Added

- Add support for RFDETR models.
- Document platform compatibility.

### Changed

- TensorBoard is now automatically installed and no longer an optional dependency.
- Update the [Models documentation](https://docs.lightly.ai/train/stable/models/index.html).
- Update the [YOLO tutorial](https://docs.lightly.ai/train/stable/tutorials/yolo/index.html)

### Removed

- Remove DenseCL from the documentation.

## [0.6.0] - 2025-03-24

### Added

- Add support for DINOv2 distillation pretraining with the `"distillation"` method.
- Add support for [YOLO11 and YOLO12 models](https://docs.lightly.ai/train/stable/models/ultralytics.html).
- Add support for [RT-DETR models](https://docs.lightly.ai/train/stable/models/rtdetr.html).
- Add support for [YOLOv12 models](https://docs.lightly.ai/train/stable/models/yolov12.html) by the original authors.
- The Git info (branch name, commit, uncommited changes) for the LightlyTrain package
  and the directory from where the code runs are now logged in the `train.log` file.

### Changed

- The default pretraining method is now `"distillation"`.
- The default embedding format is now `"torch"`.
- The log messages in the `train.log` file are now more concise.

### Fixed

- Ensures proper usage of the `blur_limit` parameter in the `GaussianBlur` transforms.

## [0.5.0] - 2025-03-04

### Added

- Add tutorial on how to use [LightlyTrain with YOLO](https://docs.lightly.ai/train/stable/tutorials/yolo/index.html).
- Show the [`data_wait` percentage](https://docs.lightly.ai/train/stable/performance/index.html#finding-the-performance-bottleneck) in the progress bar to better monitor performance bottlenecks.
- Add [auto format](https://docs.lightly.ai/train/stable/export.html#format) export with example logging, which automatically determines the best export option for your model based on the [used model library](https://docs.lightly.ai/train/stable/models/index.html#supported-libraries).
- Add support for configuring the random rotation transform via `transform_args.random_rotation`.
- Add support for configuring the color jitter transform via `transform_args.color_jitter`.
- When using the DINO method and configuring the transforms: Removes `local_view_size`, `local_view_resize` and `n_local_views` from `DINOTransformArgs` in favor of `local_view.view_size`, `local_view.random_resize` and `local_view.num_views`. When using the CLI, replace `transform_args.local_view_size` with `transform_args.local_view.view_size`, ... respectively.
- Allow specifying the precision when using the `embed` command. The loaded checkpoint will be casted to that precision if necessary.

### Changed

- Increase default DenseCL SGD learning rate to 0.1.
- Dataset initialization is now faster when using multiple GPUs.
- Models are now automatically exported at the end of a training.
- Update the docker image to PyTorch 2.5.1, CUDA 11.8, and cuDNN 9.
- Switched from using PIL+torchvision to albumentations for the image transformations. This gives a performance boost and allows for more advanced augmentations.
- The metrics `batch_time` and `data_time` are grouped under `profiling` in the logs.

### Fixed

- Fix Ultralytics model export for Ultralytics v8.1 and v8.2
- Fix that the export command may fail when called in the same script as a train command using DDP.
- Fix the logging of the `train_loss` to report the batch_size correctly.

## [0.4.0] - 2024-12-05

### Added

- Log system information during training
- Add [Performance Tuning guide](https://docs.lightly.ai/train/stable/performance/index.html)
  with documentation for [multi-GPU](https://docs.lightly.ai/train/stable/performance/multi_gpu.html)
  and [multi-node](https://docs.lightly.ai/train/stable/performance/multi_node.html) training
- Add [Pillow-SIMD support](https://docs.lightly.ai/train/stable/performance/index.html#dataloader-bottleneck-cpu-bound)
  for faster data processing
  - The docker image now has Pillow-SIMD installed by default
- Add [`ultralytics`](https://docs.lightly.ai/train/stable/export.html#format) export format
- Add support for DINO weight decay schedule
- Add support for SGD optimizer with `optim="sgd"`
- Report final `accelerator`, `num_devices`, and `strategy` in the resolved config
- Add [Changelog](https://docs.lightly.ai/train/stable/changelog.html) to the documentation

### Changed

- Various improvements for the DenseCL method
  - Increase default memory bank size
  - Update local loss calculation
- Custom models have a [new interface](https://docs.lightly.ai/train/stable/models/custom_models.html#custom-models)
- The number of warmup epochs is now set to 10% of the training epochs for runs with less than 100 epochs
- Update default optimizer settings
  - SGD is now the default optimizer
  - Improve default learning rate and weight decay values
- Improve automatic `num_workers` calculation
- The SPPF layer of Ultralytics YOLO models is no longer trained

### Removed

- Remove DenseCLDINO method
- Remove DINO `teacher_freeze_last_layer_epochs` argument

## [0.3.2] - 2024-11-06

### Added

- Log data loading and forward/backward pass time as `data_time` and `batch_time`
- Batch size is now more uniformly handled

### Changed

- The custom model `feature_dim` property is now a method
- Replace FeatureExtractor base class by the set of Protocols

### Fixed

- Datasets support symlinks again

## [0.3.1] - 2024-10-29

### Added

- The documentation is now available at https://docs.lightly.ai/train
- Support loading checkpoint weights with the `checkpoint` argument
- Log resolved training config to tensorboard and WandB

### Fixed

- Support single-channel images by converting them to RGB
- Log config instead of locals
- Skip pooling in DenseCLDino

## [0.3.0] - 2024-10-22

### Added

- Add Ultralytics model support
- Add SuperGradients PP-LiteSeg model support
- Save normalization transform arguments in checkpoints and automatically use them
  in the embed command
- Better argument validation
- Automatically configure `num_workers` based on available CPU cores
- Add faster and more memory efficient image dataset
- Log more image augmentations
- Log resolved config for CallbackArgs, LoggerArgs, MethodArgs, MethodTransformArgs, and OptimizerArgs<|MERGE_RESOLUTION|>--- conflicted
+++ resolved
@@ -9,11 +9,8 @@
 
 ### Added
 
-<<<<<<< HEAD
+- Faster dataset initialization with SLURM and Windows.
 - Model is exported after every n-th epoch instead of only at the end. Default n=1
-=======
-- Faster dataset initialization with SLURM and Windows.
->>>>>>> ccc8ed10
 
 ### Changed
 
