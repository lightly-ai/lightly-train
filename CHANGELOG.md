# Changelog

All notable changes to Lightly**Train** will be documented in this file.

The format is based on [Keep a Changelog](https://keepachangelog.com/en/1.1.0/),
and this project adheres to [Semantic Versioning](https://semver.org/spec/v2.0.0.html).

## [Unreleased]

### Added

<<<<<<< HEAD
- Add support for distilling from ConvNext backbones in the distillation methods.
- Automatically download DINOv3 weights when using distillation or fine-tuning.
=======
- Predict masks for a full dataset with a semantic segmentation model checkpoint with the `predict_semantic_segmentation` command. It can be used for e.g. auto-labeling datasets.
>>>>>>> 7bd7f865

### Changed

- Widen PyTorch constraint — remove `<2.6` upper bound to allow PyTorch 2.6 and later that is officially supported by PyTorch Lightning 2.5.
- `load_model_from_checkpoint` now tries to download a checkpoint if it does not exist

### Deprecated

### Removed

### Fixed

<<<<<<< HEAD
- Fix issue with loading DINOv3 SAT493m checkpoints without the correct hash in the filename.
=======
- Fixed an issue where dataset cache files were incorrectly saved.
>>>>>>> 7bd7f865

## [0.11.4] - 2025-10-08

### Added

- Add support for saving the best semantic segmentation checkpoints and model weights during training.
- Expose more arguments for the checkpointing callback in pretraining.
- Add LT-DETR inference support with DINOv2 and DINOv3 ConvNext backbones.

### Changed

- Change default precision to `bf16-mixed` for pretraining on GPUs that support it.

### Deprecated

### Removed

### Fixed

- Fix warning about too few epochs for DINOv2 which occurs with the default epoch calculation.
- Fix PyTorch bus errors caused by memory-map file write conflicts when launching multiple runs with `.train_semantic_segmentation()`.

## [0.11.3] - 2025-09-25

### Added

- Add EoMT semantic segmentation benchmark results and model weights trained on ADE20k, COCO-Stuff, and Cityscapes datasets.
- Add support for exporting the semantic segmentation model weights to `exported_models/exported_last.pt`.
- Add support for allow loading semantic segmentation model weights for training.
- Add `simplify` flag to ONNX `export_task`.
- Add support for using DINOv3 models as teacher in distillationv1.

### Fixed

- Fix a bug in `model.predict()` with `ignore_index`.
- Speed up listing of filenames in large datasets.

## [0.11.2] - 2025-09-08

### Added

- Add support for using multi-channel masks for the inputs in semantic segmentation.
- Add support for training models on multi-channel images with `transform_args={"num_channels": 4}`.
- Add support for using custom mask names for the inputs in semantic segmentation.
- Add `precision` flag to ONNX export task to specify if we export with float16 or float32 precision.

### Fixed

- Fix issue where segmentation fine-tuning could fail when encountering masks containing
  only unknown classes.
- Fix issue with mmap cache when multiple runs use the same dataset on the same machine.
- Speed up logging of datasets with many files.

## [0.11.1] - 2025-08-28

### Added

- Add support for DINOv2 linear semantic segmentation models. You can train them with
  `model="dinov2/vits14-linear"` in the `train_semantic_segmentation` command. Those
  models are trained with a linear head on top of a frozen backbone and are useful
  to evaluate the quality of pretrained DINOv2 models.
- Make fine-tune transform arguments configurable in the `train_semantic_segmentation`
  command. You can now use the `transform_args` argument like this
  ```python
  transform_args={
    "image_size": (448, 448), # (height, width)
    "normalize": {"mean": (0.0, 0.0, 0.0), "std": (0.5, 0.5, 0.5)}, # (r, g, b) channels
  }
  ```
  to customize the image augmentations used during training and validation. See the
  [semantic segmentation documentation](https://docs.lightly.ai/train/stable/semantic_segmentation.html#default-image-transform-arguments)
  for more information.
- Add support for the channel drop transform in the `train_semantic_segmentation` command.
- Add support for mapping multiple classes into a single class for semantic segmentation
  datasets. You can now use a dictionary in the `classes` entry of the
  `data` argument in the `train_semantic_segmentation` command like this:
  ```python
  data={
    "classes": {
      0: {"name": "background", "values": [0, 255]}, # Map classes 0 and 255 to class 0
      1: {"name": "class 1", "values": [1]},
      2: "class 2",  # Still supported. Equivalent to {"name": "class 2", "values": [2]}
    },
  }
  ```

### Fixed

- Models loaded with `load_model_from_checkpoint` are now automatically moved to the
  correct device.
- Loading EoMT models with `load_model_from_checkpoint` no longer raises a missing
  key error.
- Fix MLFlow logging on AzureML.

## [0.11.0] - 2025-08-15

🚀 **New DINOv3 Support:** Pretrain your own model with [distillation](https://docs.lightly.ai/train/stable/methods/distillation.html#methods-distillation-dinov3) from DINOv3 weights. Or fine-tune our SOTA [EoMT semantic segmentation model](https://docs.lightly.ai/train/stable/semantic_segmentation.html#semantic-segmentation-eomt-dinov3) with a DINOv3 backbone! 🚀

### Added

- Distillation now supports [DINOv3 pretrained weights](https://docs.lightly.ai/train/stable/methods/distillation.html#methods-distillation-dinov3) as teacher.
- Semantic Segmentation now supports [DINOv3 pretrained weights](https://docs.lightly.ai/train/stable/semantic_segmentation.html#semantic-segmentation-eomt-dinov3) as EoMT backbone.

### Changed

- LightlyTrain now infers the best number of epochs based on the chosen method, dataset size and batch size.

## [0.10.0] - 2025-08-04

🔥 **New: Train state-of-the-art semantic segmentation models** with our new
[**DINOv2 semantic segmentation**](https://docs.lightly.ai/train/stable/semantic_segmentation.html) fine-tuning method! 🔥

### Added

- DINOv2 semantic segmentation fine-tuning with the `train_semantic_segmentation` command.
  See the [semantic segmentation documentation](https://docs.lightly.ai/train/stable/semantic_segmentation.html)
  for more information.
- Support for image resolutions that are not a multiple of the patch size in DINOv2.

### Changed

- DINOv2 model names to be more consistent with the new naming scheme. The model name
  scheme changed from `dinov2_vit/vits14_pretrain` to `dinov2/vits14`. The pretrained
  weights are now always loaded by default, making the `pretrain` suffix redundant.
- DINOv2 models are now using registers by default which increases model performance.
  You can continue using models without registers with the `-noreg` suffix:
  `dinov2/vits14-noreg`.
- DINOv2 and distillation to work with image resolutions that are not a multiple of the
  patch size.
- Temporary files are now stored in the `~/.cache/lightly-train` directory be default.
  The location can be changed with the `LIGHTLY_TRAIN_CACHE_DIR` environment variable.

### Deprecated

- The `dinov2_vit/vits14_pretrain` model name is deprecated and will be removed in a
  future release. Use `dinov2/vits14` instead.

## [0.9.0] - 2025-07-21

### Added

- Add an extra `teacher_weights` argument in `method_args` to allow loading pretrained DINOv2 teacher weights for distillation methods.
- Add support for allowing images with different number of channels in the channel drop transform.
- Add documentation for the [RT-DETRv2 models](https://docs.lightly.ai/train/stable/models/rtdetr.html).
- Add warning for situations where the number of steps is below the recommendation for DINOv2.

### Changed

- The callback `DeviceStatsMonitor` is now disabled by default.
- Replace epoch-based warmup hyperparameters with iteration-based ones.

### Removed

- Remove a note and specific recommendation for using DINOv2 with pretrained weights in the documentation.

## [0.8.1] - 2025-06-23

### Added

- Add `student_freeze_backbone_epochs` option to DINOv2 method to control how many epochs
  the student backbone is frozen during training. We suggest setting it to 1 when
  starting from DINOv2 pretrained weights. See the [DINOv2 documentation](https://docs.lightly.ai/train/stable/methods/dinov2.html)
  for more information.
- Add channel drop transform.
- Add option to load multi-channel images with `LIGHTLY_TRAIN_IMAGE_MODE="UNCHANGED"`.
- Add option to reuse memmap dataset file via environment variable: `LIGHTLY_TRAIN_MMAP_REUSE_FILE=True`.

## [0.8.0] - 2025-06-10

### Added

- **DINOv2 pretraining is now available** with the `method="dinov2"` argument.
  The method is in beta and further improvements will be released in the coming weeks.
  See the [DINOv2 documentation](https://docs.lightly.ai/train/stable/methods/dinov2.html)
  for more information.
- Support for [Torchvision ShuffleNetV2 models](https://docs.lightly.ai/train/stable/models/torchvision.html).
- [RT-DETR](https://docs.lightly.ai/train/stable/models/rtdetr.html) has now an
  integrated model wrapper.

### Changed

- The [Ultralytics YOLO tutorial](https://docs.lightly.ai/train/stable/tutorials/yolo/index.html)
  now highlights better how to use YOLO with LightlyTrain.

### Deprecated

- The `resume` parameter in the `train` command is deprecated in favor of
  `resume_interrupted` and will be removed in a future release. The new parameter
  behaves the same as the old one but is more explicit about its purpose. See
  [the documentation](https://docs.lightly.ai/train/stable/train/index.html#resume-training)
  for more information.

## [0.7.0] - 2025-05-26

### Added

- Add **Distillation v2** method that achieves higher accuracy and trains up to 3x faster than Distillation v1. The new method is selected as default by LightlyTrain with `method="distillation"`.
- Add MLflow logger to enable system and model metric logging.
- Add support for lists of files and folders as input to the `embed` and `train` commands.
- Add faster dataset initialization (SLURM and Windows).
- Add configurable periodic model export.
- Add training precision option `float32_matmul_precision`.
- Add tutorial: [Train embedding models with LightlyTrain](https://docs.lightly.ai/train/stable/tutorials/embedding/index.html).

### Changed

- Distillation v1 is now selected with `method="distillationv1"`.
- All commands (`embed`, `export`, and `train`) now require keyword arguments as input.
- [Custom models](https://docs.lightly.ai/train/stable/models/custom_models.html) now require the `get_model` method to be implemented.
- Distillation methods now use the teacher model from the [official DINOv2 implementation](https://github.com/facebookresearch/dinov2).
- The RT-DETR example uses RT-DETRv2, imposing fewer constraints on package versions.

### Removed

- Dependency on the transformers library.

### Fixed

- `num_workers="auto"` now limits the number of workers to a maximum of 8 workers/GPU
  to avoid overloading systems with many CPU cores.

## [0.6.3] - 2025-04-23

### Added

- Transforms and methods are now documented on dedicated pages.
- Add [version compatibility table](https://docs.lightly.ai/train/stable/installation.html#version-compatibility) to the documentation.

### Fixed

- Fix image size mismatch issue when using TIMM models and DINO.

## [0.6.2] - 2025-04-09

### Added

- Document [RF-DETR models](https://docs.lightly.ai/train/stable/models/rtdetr.html).
- Add [frequently asked questions](https://docs.lightly.ai/train/stable/faq.html) page.
- Add [Torchvision classification tutorial](https://docs.lightly.ai/train/stable/tutorials/resnet/index.html).
- Add [depth estimation tutorial](https://docs.lightly.ai/train/stable/tutorials/depth_estimation/index.html).

### Changed

- Increase minimum Wandb version to `0.17.2` which contains fixes for `numpy>=2.0` support.
- Limit PyTorch version to `<2.6`. We'll remove this limitation once PyTorch Lightning 2.6 is released.
- Limit Python version to `<3.13`. We'll remove this limitation once PyTorch supports Python 3.13.

### Removed

- Remove Albumentations versions `1.4.18-1.4.22` support.

## [0.6.1] - 2025-03-31

### Added

- Add support for RFDETR models.
- Document platform compatibility.

### Changed

- TensorBoard is now automatically installed and no longer an optional dependency.
- Update the [Models documentation](https://docs.lightly.ai/train/stable/models/index.html).
- Update the [YOLO tutorial](https://docs.lightly.ai/train/stable/tutorials/yolo/index.html)

### Removed

- Remove DenseCL from the documentation.

## [0.6.0] - 2025-03-24

### Added

- Add support for DINOv2 distillation pretraining with the `"distillation"` method.
- Add support for [YOLO11 and YOLO12 models](https://docs.lightly.ai/train/stable/models/ultralytics.html).
- Add support for [RT-DETR models](https://docs.lightly.ai/train/stable/models/rtdetr.html).
- Add support for [YOLOv12 models](https://docs.lightly.ai/train/stable/models/yolov12.html) by the original authors.
- The Git info (branch name, commit, uncommited changes) for the LightlyTrain package
  and the directory from where the code runs are now logged in the `train.log` file.

### Changed

- The default pretraining method is now `"distillation"`.
- The default embedding format is now `"torch"`.
- The log messages in the `train.log` file are now more concise.

### Fixed

- Ensures proper usage of the `blur_limit` parameter in the `GaussianBlur` transforms.

## [0.5.0] - 2025-03-04

### Added

- Add tutorial on how to use [LightlyTrain with YOLO](https://docs.lightly.ai/train/stable/tutorials/yolo/index.html).
- Show the [`data_wait` percentage](https://docs.lightly.ai/train/stable/performance/index.html#finding-the-performance-bottleneck) in the progress bar to better monitor performance bottlenecks.
- Add [auto format](https://docs.lightly.ai/train/stable/export.html#format) export with example logging, which automatically determines the best export option for your model based on the [used model library](https://docs.lightly.ai/train/stable/models/index.html#supported-libraries).
- Add support for configuring the random rotation transform via `transform_args.random_rotation`.
- Add support for configuring the color jitter transform via `transform_args.color_jitter`.
- When using the DINO method and configuring the transforms: Removes `local_view_size`, `local_view_resize` and `n_local_views` from `DINOTransformArgs` in favor of `local_view.view_size`, `local_view.random_resize` and `local_view.num_views`. When using the CLI, replace `transform_args.local_view_size` with `transform_args.local_view.view_size`, ... respectively.
- Allow specifying the precision when using the `embed` command. The loaded checkpoint will be casted to that precision if necessary.

### Changed

- Increase default DenseCL SGD learning rate to 0.1.
- Dataset initialization is now faster when using multiple GPUs.
- Models are now automatically exported at the end of a training.
- Update the docker image to PyTorch 2.5.1, CUDA 11.8, and cuDNN 9.
- Switched from using PIL+torchvision to albumentations for the image transformations. This gives a performance boost and allows for more advanced augmentations.
- The metrics `batch_time` and `data_time` are grouped under `profiling` in the logs.

### Fixed

- Fix Ultralytics model export for Ultralytics v8.1 and v8.2
- Fix that the export command may fail when called in the same script as a train command using DDP.
- Fix the logging of the `train_loss` to report the batch_size correctly.

## [0.4.0] - 2024-12-05

### Added

- Log system information during training
- Add [Performance Tuning guide](https://docs.lightly.ai/train/stable/performance/index.html)
  with documentation for [multi-GPU](https://docs.lightly.ai/train/stable/performance/multi_gpu.html)
  and [multi-node](https://docs.lightly.ai/train/stable/performance/multi_node.html) training
- Add [Pillow-SIMD support](https://docs.lightly.ai/train/stable/performance/index.html#dataloader-bottleneck-cpu-bound)
  for faster data processing
  - The docker image now has Pillow-SIMD installed by default
- Add [`ultralytics`](https://docs.lightly.ai/train/stable/export.html#format) export format
- Add support for DINO weight decay schedule
- Add support for SGD optimizer with `optim="sgd"`
- Report final `accelerator`, `num_devices`, and `strategy` in the resolved config
- Add [Changelog](https://docs.lightly.ai/train/stable/changelog.html) to the documentation

### Changed

- Various improvements for the DenseCL method
  - Increase default memory bank size
  - Update local loss calculation
- Custom models have a [new interface](https://docs.lightly.ai/train/stable/models/custom_models.html#custom-models)
- The number of warmup epochs is now set to 10% of the training epochs for runs with less than 100 epochs
- Update default optimizer settings
  - SGD is now the default optimizer
  - Improve default learning rate and weight decay values
- Improve automatic `num_workers` calculation
- The SPPF layer of Ultralytics YOLO models is no longer trained

### Removed

- Remove DenseCLDINO method
- Remove DINO `teacher_freeze_last_layer_epochs` argument

## [0.3.2] - 2024-11-06

### Added

- Log data loading and forward/backward pass time as `data_time` and `batch_time`
- Batch size is now more uniformly handled

### Changed

- The custom model `feature_dim` property is now a method
- Replace FeatureExtractor base class by the set of Protocols

### Fixed

- Datasets support symlinks again

## [0.3.1] - 2024-10-29

### Added

- The documentation is now available at https://docs.lightly.ai/train
- Support loading checkpoint weights with the `checkpoint` argument
- Log resolved training config to tensorboard and WandB

### Fixed

- Support single-channel images by converting them to RGB
- Log config instead of locals
- Skip pooling in DenseCLDino

## [0.3.0] - 2024-10-22

### Added

- Add Ultralytics model support
- Add SuperGradients PP-LiteSeg model support
- Save normalization transform arguments in checkpoints and automatically use them
  in the embed command
- Better argument validation
- Automatically configure `num_workers` based on available CPU cores
- Add faster and more memory efficient image dataset
- Log more image augmentations
- Log resolved config for CallbackArgs, LoggerArgs, MethodArgs, MethodTransformArgs, and OptimizerArgs<|MERGE_RESOLUTION|>--- conflicted
+++ resolved
@@ -9,12 +9,11 @@
 
 ### Added
 
-<<<<<<< HEAD
 - Add support for distilling from ConvNext backbones in the distillation methods.
 - Automatically download DINOv3 weights when using distillation or fine-tuning.
-=======
-- Predict masks for a full dataset with a semantic segmentation model checkpoint with the `predict_semantic_segmentation` command. It can be used for e.g. auto-labeling datasets.
->>>>>>> 7bd7f865
+- Predict masks for a full dataset with a semantic segmentation model checkpoint with 
+  the `predict_semantic_segmentation` command. It can be used for e.g. auto-labeling
+  datasets.
 
 ### Changed
 
@@ -27,11 +26,8 @@
 
 ### Fixed
 
-<<<<<<< HEAD
 - Fix issue with loading DINOv3 SAT493m checkpoints without the correct hash in the filename.
-=======
 - Fixed an issue where dataset cache files were incorrectly saved.
->>>>>>> 7bd7f865
 
 ## [0.11.4] - 2025-10-08
 
