# Changelog

All notable changes to Lightly**Train** will be documented in this file.

The format is based on [Keep a Changelog](https://keepachangelog.com/en/1.1.0/),
and this project adheres to [Semantic Versioning](https://semver.org/spec/v2.0.0.html).

## [Unreleased]

### Added

<<<<<<< HEAD
- Support lists of files and folders as input to the `embed` and `train` commands.
=======
- Faster dataset initialization with SLURM and Windows.
>>>>>>> d590a457

### Changed

- Distillation uses the official DINOv2 implementation for the teacher model.
- The RT-DETR example uses RT-DETRv2, which is backward compatible while imposing fewer constraints on package versions.

### Deprecated

### Removed

- Dependency on the transformers library.

### Fixed

### Security

## [0.6.3] - 2025-04-23

### Added

- Transforms and methods are now documented on dedicated pages.
- Add [version compatibility table](https://docs.lightly.ai/train/stable/installation.html#version-compatibility) to the documentation.

### Fixed

- Fix image size mismatch issue when using TIMM models and DINO.

## [0.6.2] - 2025-04-09

### Added

- Document [RF-DETR models](https://docs.lightly.ai/train/stable/models/rtdetr.html).
- Add [frequently asked questions](https://docs.lightly.ai/train/stable/faq.html) page.
- Add [Torchvision classification tutorial](https://docs.lightly.ai/train/stable/tutorials/resnet/index.html).
- Add [depth estimation tutorial](https://docs.lightly.ai/train/stable/tutorials/depth_estimation/index.html).

### Changed

- Increase minimum Wandb version to `0.17.2` which contains fixes for `numpy>=2.0` support.
- Limit PyTorch version to `<2.6`. We'll remove this limitation once PyTorch Lightning 2.6 is released.
- Limit Python version to `<3.13`. We'll remove this limitation once PyTorch supports Python 3.13.

### Removed

- Remove Albumentations versions `1.4.18-1.4.22` support.

## [0.6.1] - 2025-03-31

### Added

- Add support for RFDETR models.
- Document platform compatibility.

### Changed

- TensorBoard is now automatically installed and no longer an optional dependency.
- Update the [Models documentation](https://docs.lightly.ai/train/stable/models/index.html).
- Update the [YOLO tutorial](https://docs.lightly.ai/train/stable/tutorials/yolo/index.html)

### Removed

- Remove DenseCL from the documentation.

## [0.6.0] - 2025-03-24

### Added

- Add support for DINOv2 distillation pretraining with the `"distillation"` method.
- Add support for [YOLO11 and YOLO12 models](https://docs.lightly.ai/train/stable/models/ultralytics.html).
- Add support for [RT-DETR models](https://docs.lightly.ai/train/stable/models/rtdetr.html).
- Add support for [YOLOv12 models](https://docs.lightly.ai/train/stable/models/yolov12.html) by the original authors.
- The Git info (branch name, commit, uncommited changes) for the LightlyTrain package
  and the directory from where the code runs are now logged in the `train.log` file.

### Changed

- The default pretraining method is now `"distillation"`.
- The default embedding format is now `"torch"`.
- The log messages in the `train.log` file are now more concise.

### Fixed

- Ensures proper usage of the `blur_limit` parameter in the `GaussianBlur` transforms.

## [0.5.0] - 2025-03-04

### Added

- Add tutorial on how to use [LightlyTrain with YOLO](https://docs.lightly.ai/train/stable/tutorials/yolo/index.html).
- Show the [`data_wait` percentage](https://docs.lightly.ai/train/stable/performance/index.html#finding-the-performance-bottleneck) in the progress bar to better monitor performance bottlenecks.
- Add [auto format](https://docs.lightly.ai/train/stable/export.html#format) export with example logging, which automatically determines the best export option for your model based on the [used model library](https://docs.lightly.ai/train/stable/models/index.html#supported-libraries).
- Add support for configuring the random rotation transform via `transform_args.random_rotation`.
- Add support for configuring the color jitter transform via `transform_args.color_jitter`.
- When using the DINO method and configuring the transforms: Removes `local_view_size`, `local_view_resize` and `n_local_views` from `DINOTransformArgs` in favor of `local_view.view_size`, `local_view.random_resize` and `local_view.num_views`. When using the CLI, replace `transform_args.local_view_size` with `transform_args.local_view.view_size`, ... respectively.
- Allow specifying the precision when using the `embed` command. The loaded checkpoint will be casted to that precision if necessary.

### Changed

- Increase default DenseCL SGD learning rate to 0.1.
- Dataset initialization is now faster when using multiple GPUs.
- Models are now automatically exported at the end of a training.
- Update the docker image to PyTorch 2.5.1, CUDA 11.8, and cuDNN 9.
- Switched from using PIL+torchvision to albumentations for the image transformations. This gives a performance boost and allows for more advanced augmentations.
- The metrics `batch_time` and `data_time` are grouped under `profiling` in the logs.

### Fixed

- Fix Ultralytics model export for Ultralytics v8.1 and v8.2
- Fix that the export command may fail when called in the same script as a train command using DDP.
- Fix the logging of the `train_loss` to report the batch_size correctly.

## [0.4.0] - 2024-12-05

### Added

- Log system information during training
- Add [Performance Tuning guide](https://docs.lightly.ai/train/stable/performance/index.html)
  with documentation for [multi-GPU](https://docs.lightly.ai/train/stable/performance/multi_gpu.html)
  and [multi-node](https://docs.lightly.ai/train/stable/performance/multi_node.html) training
- Add [Pillow-SIMD support](https://docs.lightly.ai/train/stable/performance/index.html#dataloader-bottleneck-cpu-bound)
  for faster data processing
  - The docker image now has Pillow-SIMD installed by default
- Add [`ultralytics`](https://docs.lightly.ai/train/stable/export.html#format) export format
- Add support for DINO weight decay schedule
- Add support for SGD optimizer with `optim="sgd"`
- Report final `accelerator`, `num_devices`, and `strategy` in the resolved config
- Add [Changelog](https://docs.lightly.ai/train/stable/changelog.html) to the documentation

### Changed

- Various improvements for the DenseCL method
  - Increase default memory bank size
  - Update local loss calculation
- Custom models have a [new interface](https://docs.lightly.ai/train/stable/models/custom_models.html#custom-models)
- The number of warmup epochs is now set to 10% of the training epochs for runs with less than 100 epochs
- Update default optimizer settings
  - SGD is now the default optimizer
  - Improve default learning rate and weight decay values
- Improve automatic `num_workers` calculation
- The SPPF layer of Ultralytics YOLO models is no longer trained

### Removed

- Remove DenseCLDINO method
- Remove DINO `teacher_freeze_last_layer_epochs` argument

## [0.3.2] - 2024-11-06

### Added

- Log data loading and forward/backward pass time as `data_time` and `batch_time`
- Batch size is now more uniformly handled

### Changed

- The custom model `feature_dim` property is now a method
- Replace FeatureExtractor base class by the set of Protocols

### Fixed

- Datasets support symlinks again

## [0.3.1] - 2024-10-29

### Added

- The documentation is now available at https://docs.lightly.ai/train
- Support loading checkpoint weights with the `checkpoint` argument
- Log resolved training config to tensorboard and WandB

### Fixed

- Support single-channel images by converting them to RGB
- Log config instead of locals
- Skip pooling in DenseCLDino

## [0.3.0] - 2024-10-22

### Added

- Add Ultralytics model support
- Add SuperGradients PP-LiteSeg model support
- Save normalization transform arguments in checkpoints and automatically use them
  in the embed command
- Better argument validation
- Automatically configure `num_workers` based on available CPU cores
- Add faster and more memory efficient image dataset
- Log more image augmentations
- Log resolved config for CallbackArgs, LoggerArgs, MethodArgs, MethodTransformArgs, and OptimizerArgs<|MERGE_RESOLUTION|>--- conflicted
+++ resolved
@@ -9,11 +9,9 @@
 
 ### Added
 
-<<<<<<< HEAD
 - Support lists of files and folders as input to the `embed` and `train` commands.
-=======
+
 - Faster dataset initialization with SLURM and Windows.
->>>>>>> d590a457
 
 ### Changed
 
