# Changelog

All notable changes to Lightly**Train** will be documented in this file.

The format is based on [Keep a Changelog](https://keepachangelog.com/en/1.1.0/),
and this project adheres to [Semantic Versioning](https://semver.org/spec/v2.0.0.html).

## [Unreleased]

### Added

- Possibility to load backbone weights in LT-DETR.
- ONNX export for LT-DETR.
<<<<<<< HEAD
- Pre-trained ViT-T(+) checkpoints.
=======
- Pretrained ViT-T(+) checkpoints.
>>>>>>> f5025bfc

### Changed

- Rename `lightly_train.train()` to `lightly_train.pretrain()`. The old name is still
  available as an alias for backward compatibility but will be removed in a future release.

### Deprecated

### Removed

### Fixed

- Fix bug in `model.predict()` for object detection models.

### Security

## [0.12.4] - 2025-11-26

### Fixed

- Fix bug in `model.predict()` for object detection models.

## [0.12.3] - 2025-11-26

### Added

- Add support for specifying data configs in YAML format.

### Changed

- Improve the layout of the object detection training logs.

### Deprecated

- Deprecate `reuse_class_head` argument in the `train`/`pretrain` command. The model will now
  automatically reuse the classification head only when the number of classes in the
  data config matches that in the checkpoint. Otherwise, the classification head will
  be re-initialized.

### Fixed

- Fix `image_size` not tuple when training from pretrained model.
- Fix a bug when fine-tuning a model with `resume_interrupted=True`.
- Fix `num_classes` not updated when loading an object detection checkpoint with
  different number of classes.

## [0.12.2] - 2025-11-14

### Fixed

- Fix `image_size` not tuple when training from pretrained model.

## [0.12.1] - 2025-11-13

### Added

- Add support for DINOv3 [instance segmentation](https://docs.lightly.ai/train/stable/instance_segmentation.html)
  inference and fine-tuning.
- Add support for loading [DICOM images](https://docs.lightly.ai/train/stable/data/dicom.html)
  as input data for training and inference.
- Add event tracking, disable with `LIGHTLY_TRAIN_EVENTS_DISABLED=1`
- Add support for fine-tuning object detection models with custom image resolutions.

## [0.12.0] - 2025-11-06

💡 **New DINOv3 Object Detection:** Run inference or fine-tune DINOv3 models for [object detection](https://docs.lightly.ai/train/stable/object_detection.html)! 💡

### Added

- Add support for [DINOv3 object detection](https://docs.lightly.ai/train/stable/object_detection.html) model training.
- Add [semantic segmentation autolabeling](https://docs.lightly.ai/train/stable/predict_autolabel.html) support with `predict_semantic_segmentation`.
- Add support for DINOv3 ConvNeXt models.
- Automatically download DINOv3 weights.
- Add support for passing pretrained model names or checkpoint paths as `model` argument
  to the model training functions like `train_semantic_segmentation`.

### Changed

- Widen PyTorch constraint — remove `<2.6` upper bound to allow PyTorch 2.6 and later that is officially supported by PyTorch Lightning 2.5.
- Rename `load_model_from_checkpoint` to `load_model`. The function now downloads
  checkpoints that do not exist locally.

### Fixed

- Fix issue with loading DINOv3 SAT493m checkpoints.
- Fixed an issue where dataset cache files were incorrectly saved.

## [0.11.4] - 2025-10-08

### Added

- Add support for saving the best semantic segmentation checkpoints and model weights during training.
- Expose more arguments for the checkpointing callback in pretraining.
- Add LT-DETR inference support with DINOv2 and DINOv3 ConvNext backbones.

### Changed

- Change default precision to `bf16-mixed` for pretraining on GPUs that support it.

### Deprecated

### Removed

### Fixed

- Fix warning about too few epochs for DINOv2 which occurs with the default epoch calculation.
- Fix PyTorch bus errors caused by memory-map file write conflicts when launching multiple runs with `.train_semantic_segmentation()`.

## [0.11.3] - 2025-09-25

### Added

- Add EoMT semantic segmentation benchmark results and model weights trained on ADE20k, COCO-Stuff, and Cityscapes datasets.
- Add support for exporting the semantic segmentation model weights to `exported_models/exported_last.pt`.
- Add support for allow loading semantic segmentation model weights for training.
- Add `simplify` flag to ONNX `export_task`.
- Add support for using DINOv3 models as teacher in distillationv1.

### Fixed

- Fix a bug in `model.predict()` with `ignore_index`.
- Speed up listing of filenames in large datasets.

## [0.11.2] - 2025-09-08

### Added

- Add support for using multi-channel masks for the inputs in semantic segmentation.
- Add support for training models on multi-channel images with `transform_args={"num_channels": 4}`.
- Add support for using custom mask names for the inputs in semantic segmentation.
- Add `precision` flag to ONNX export task to specify if we export with float16 or float32 precision.

### Fixed

- Fix issue where segmentation fine-tuning could fail when encountering masks containing
  only unknown classes.
- Fix issue with mmap cache when multiple runs use the same dataset on the same machine.
- Speed up logging of datasets with many files.

## [0.11.1] - 2025-08-28

### Added

- Add support for DINOv2 linear semantic segmentation models. You can train them with
  `model="dinov2/vits14-linear"` in the `train_semantic_segmentation` command. Those
  models are trained with a linear head on top of a frozen backbone and are useful
  to evaluate the quality of pretrained DINOv2 models.
- Make fine-tune transform arguments configurable in the `train_semantic_segmentation`
  command. You can now use the `transform_args` argument like this
  ```python
  transform_args={
    "image_size": (448, 448), # (height, width)
    "normalize": {"mean": (0.0, 0.0, 0.0), "std": (0.5, 0.5, 0.5)}, # (r, g, b) channels
  }
  ```
  to customize the image augmentations used during training and validation. See the
  [semantic segmentation documentation](https://docs.lightly.ai/train/stable/semantic_segmentation.html#default-image-transform-arguments)
  for more information.
- Add support for the channel drop transform in the `train_semantic_segmentation` command.
- Add support for mapping multiple classes into a single class for semantic segmentation
  datasets. You can now use a dictionary in the `classes` entry of the
  `data` argument in the `train_semantic_segmentation` command like this:
  ```python
  data={
    "classes": {
      0: {"name": "background", "values": [0, 255]}, # Map classes 0 and 255 to class 0
      1: {"name": "class 1", "values": [1]},
      2: "class 2",  # Still supported. Equivalent to {"name": "class 2", "values": [2]}
    },
  }
  ```

### Fixed

- Models loaded with `load_model_from_checkpoint` are now automatically moved to the
  correct device.
- Loading EoMT models with `load_model_from_checkpoint` no longer raises a missing
  key error.
- Fix MLFlow logging on AzureML.

## [0.11.0] - 2025-08-15

🚀 **New DINOv3 Support:** Pretrain your own model with [distillation](https://docs.lightly.ai/train/stable/pretrain_distill/methods/distillation.html#methods-distillation-dinov3) from DINOv3 weights. Or fine-tune our SOTA [EoMT semantic segmentation model](https://docs.lightly.ai/train/stable/semantic_segmentation.html#semantic-segmentation-eomt-dinov3) with a DINOv3 backbone! 🚀

### Added

- Distillation now supports [DINOv3 pretrained weights](https://docs.lightly.ai/train/stable/pretrain_distill/methods/distillation.html#methods-distillation-dinov3) as teacher.
- Semantic Segmentation now supports [DINOv3 pretrained weights](https://docs.lightly.ai/train/stable/semantic_segmentation.html#semantic-segmentation-eomt-dinov3) as EoMT backbone.

### Changed

- LightlyTrain now infers the best number of epochs based on the chosen method, dataset size and batch size.

## [0.10.0] - 2025-08-04

🔥 **New: Train state-of-the-art semantic segmentation models** with our new
[**DINOv2 semantic segmentation**](https://docs.lightly.ai/train/stable/semantic_segmentation.html) fine-tuning method! 🔥

### Added

- DINOv2 semantic segmentation fine-tuning with the `train_semantic_segmentation` command.
  See the [semantic segmentation documentation](https://docs.lightly.ai/train/stable/semantic_segmentation.html)
  for more information.
- Support for image resolutions that are not a multiple of the patch size in DINOv2.

### Changed

- DINOv2 model names to be more consistent with the new naming scheme. The model name
  scheme changed from `dinov2_vit/vits14_pretrain` to `dinov2/vits14`. The pretrained
  weights are now always loaded by default, making the `pretrain` suffix redundant.
- DINOv2 models are now using registers by default which increases model performance.
  You can continue using models without registers with the `-noreg` suffix:
  `dinov2/vits14-noreg`.
- DINOv2 and distillation to work with image resolutions that are not a multiple of the
  patch size.
- Temporary files are now stored in the `~/.cache/lightly-train` directory be default.
  The location can be changed with the `LIGHTLY_TRAIN_CACHE_DIR` environment variable.

### Deprecated

- The `dinov2_vit/vits14_pretrain` model name is deprecated and will be removed in a
  future release. Use `dinov2/vits14` instead.

## [0.9.0] - 2025-07-21

### Added

- Add an extra `teacher_weights` argument in `method_args` to allow loading pretrained DINOv2 teacher weights for distillation methods.
- Add support for allowing images with different number of channels in the channel drop transform.
- Add documentation for the [RT-DETRv2 models](https://docs.lightly.ai/train/stable/pretrain_distill/models/rtdetr.html).
- Add warning for situations where the number of steps is below the recommendation for DINOv2.

### Changed

- The callback `DeviceStatsMonitor` is now disabled by default.
- Replace epoch-based warmup hyperparameters with iteration-based ones.

### Removed

- Remove a note and specific recommendation for using DINOv2 with pretrained weights in the documentation.

## [0.8.1] - 2025-06-23

### Added

- Add `student_freeze_backbone_epochs` option to DINOv2 method to control how many epochs
  the student backbone is frozen during training. We suggest setting it to 1 when
  starting from DINOv2 pretrained weights. See the [DINOv2 documentation](https://docs.lightly.ai/train/stable/pretrain_distill/methods/dinov2.html)
  for more information.
- Add channel drop transform.
- Add option to load multi-channel images with `LIGHTLY_TRAIN_IMAGE_MODE="UNCHANGED"`.
- Add option to reuse memmap dataset file via environment variable: `LIGHTLY_TRAIN_MMAP_REUSE_FILE=True`.

## [0.8.0] - 2025-06-10

### Added

- **DINOv2 pretraining is now available** with the `method="dinov2"` argument.
  The method is in beta and further improvements will be released in the coming weeks.
  See the [DINOv2 documentation](https://docs.lightly.ai/train/stable/pretrain_distill/methods/dinov2.html)
  for more information.
- Support for [Torchvision ShuffleNetV2 models](https://docs.lightly.ai/train/stable/pretrain_distill/models/torchvision.html).
- [RT-DETR](https://docs.lightly.ai/train/stable/pretrain_distill/models/rtdetr.html) has now an
  integrated model wrapper.

### Changed

- The [Ultralytics YOLO tutorial](https://docs.lightly.ai/train/stable/tutorials/yolo/index.html)
  now highlights better how to use YOLO with LightlyTrain.

### Deprecated

- The `resume` parameter in the `train` command is deprecated in favor of
  `resume_interrupted` and will be removed in a future release. The new parameter
  behaves the same as the old one but is more explicit about its purpose. See
  [the documentation](https://docs.lightly.ai/train/stable/pretrain_distill/index.html#resume-training)
  for more information.

## [0.7.0] - 2025-05-26

### Added

- Add **Distillation v2** method that achieves higher accuracy and trains up to 3x faster than Distillation v1. The new method is selected as default by LightlyTrain with `method="distillation"`.
- Add MLflow logger to enable system and model metric logging.
- Add support for lists of files and folders as input to the `embed` and `train` commands.
- Add faster dataset initialization (SLURM and Windows).
- Add configurable periodic model export.
- Add training precision option `float32_matmul_precision`.
- Add tutorial: [Train embedding models with LightlyTrain](https://docs.lightly.ai/train/stable/tutorials/embedding/index.html).

### Changed

- Distillation v1 is now selected with `method="distillationv1"`.
- All commands (`embed`, `export`, and `train`) now require keyword arguments as input.
- [Custom models](https://docs.lightly.ai/train/stable/pretrain_distill/models/custom_models.html) now require the `get_model` method to be implemented.
- Distillation methods now use the teacher model from the [official DINOv2 implementation](https://github.com/facebookresearch/dinov2).
- The RT-DETR example uses RT-DETRv2, imposing fewer constraints on package versions.

### Removed

- Dependency on the transformers library.

### Fixed

- `num_workers="auto"` now limits the number of workers to a maximum of 8 workers/GPU
  to avoid overloading systems with many CPU cores.

## [0.6.3] - 2025-04-23

### Added

- Transforms and methods are now documented on dedicated pages.
- Add [version compatibility table](https://docs.lightly.ai/train/stable/installation.html#version-compatibility) to the documentation.

### Fixed

- Fix image size mismatch issue when using TIMM models and DINO.

## [0.6.2] - 2025-04-09

### Added

- Document [RF-DETR models](https://docs.lightly.ai/train/stable/pretrain_distill/models/rtdetr.html).
- Add [frequently asked questions](https://docs.lightly.ai/train/stable/faq.html) page.
- Add [Torchvision classification tutorial](https://docs.lightly.ai/train/stable/tutorials/resnet/index.html).
- Add [depth estimation tutorial](https://docs.lightly.ai/train/stable/tutorials/depth_estimation/index.html).

### Changed

- Increase minimum Wandb version to `0.17.2` which contains fixes for `numpy>=2.0` support.
- Limit PyTorch version to `<2.6`. We'll remove this limitation once PyTorch Lightning 2.6 is released.
- Limit Python version to `<3.13`. We'll remove this limitation once PyTorch supports Python 3.13.

### Removed

- Remove Albumentations versions `1.4.18-1.4.22` support.

## [0.6.1] - 2025-03-31

### Added

- Add support for RFDETR models.
- Document platform compatibility.

### Changed

- TensorBoard is now automatically installed and no longer an optional dependency.
- Update the [Models documentation](https://docs.lightly.ai/train/stable/pretrain_distill/models/index.html).
- Update the [YOLO tutorial](https://docs.lightly.ai/train/stable/tutorials/yolo/index.html)

### Removed

- Remove DenseCL from the documentation.

## [0.6.0] - 2025-03-24

### Added

- Add support for DINOv2 distillation pretraining with the `"distillation"` method.
- Add support for [YOLO11 and YOLO12 models](https://docs.lightly.ai/train/stable/pretrain_distill/models/ultralytics.html).
- Add support for [RT-DETR models](https://docs.lightly.ai/train/stable/pretrain_distill/models/rtdetr.html).
- Add support for [YOLOv12 models](https://docs.lightly.ai/train/stable/pretrain_distill/models/yolov12.html) by the original authors.
- The Git info (branch name, commit, uncommited changes) for the LightlyTrain package
  and the directory from where the code runs are now logged in the `train.log` file.

### Changed

- The default pretraining method is now `"distillation"`.
- The default embedding format is now `"torch"`.
- The log messages in the `train.log` file are now more concise.

### Fixed

- Ensures proper usage of the `blur_limit` parameter in the `GaussianBlur` transforms.

## [0.5.0] - 2025-03-04

### Added

- Add tutorial on how to use [LightlyTrain with YOLO](https://docs.lightly.ai/train/stable/tutorials/yolo/index.html).
- Show the [`data_wait` percentage](https://docs.lightly.ai/train/stable/performance/index.html#finding-the-performance-bottleneck) in the progress bar to better monitor performance bottlenecks.
- Add [auto format](https://docs.lightly.ai/train/stable/pretrain_distill/export.html#format) export with example logging, which automatically determines the best export option for your model based on the [used model library](https://docs.lightly.ai/train/stable/pretrain_distill/models/index.html#supported-libraries).
- Add support for configuring the random rotation transform via `transform_args.random_rotation`.
- Add support for configuring the color jitter transform via `transform_args.color_jitter`.
- When using the DINO method and configuring the transforms: Removes `local_view_size`, `local_view_resize` and `n_local_views` from `DINOTransformArgs` in favor of `local_view.view_size`, `local_view.random_resize` and `local_view.num_views`. When using the CLI, replace `transform_args.local_view_size` with `transform_args.local_view.view_size`, ... respectively.
- Allow specifying the precision when using the `embed` command. The loaded checkpoint will be casted to that precision if necessary.

### Changed

- Increase default DenseCL SGD learning rate to 0.1.
- Dataset initialization is now faster when using multiple GPUs.
- Models are now automatically exported at the end of a training.
- Update the docker image to PyTorch 2.5.1, CUDA 11.8, and cuDNN 9.
- Switched from using PIL+torchvision to albumentations for the image transformations. This gives a performance boost and allows for more advanced augmentations.
- The metrics `batch_time` and `data_time` are grouped under `profiling` in the logs.

### Fixed

- Fix Ultralytics model export for Ultralytics v8.1 and v8.2
- Fix that the export command may fail when called in the same script as a train command using DDP.
- Fix the logging of the `train_loss` to report the batch_size correctly.

## [0.4.0] - 2024-12-05

### Added

- Log system information during training
- Add [Performance Tuning guide](https://docs.lightly.ai/train/stable/performance/index.html)
  with documentation for [multi-GPU](https://docs.lightly.ai/train/stable/performance/multi_gpu.html)
  and [multi-node](https://docs.lightly.ai/train/stable/performance/multi_node.html) training
- Add [Pillow-SIMD support](https://docs.lightly.ai/train/stable/performance/index.html#dataloader-bottleneck-cpu-bound)
  for faster data processing
  - The docker image now has Pillow-SIMD installed by default
- Add [`ultralytics`](https://docs.lightly.ai/train/stable/pretrain_distill/export.html#format) export format
- Add support for DINO weight decay schedule
- Add support for SGD optimizer with `optim="sgd"`
- Report final `accelerator`, `num_devices`, and `strategy` in the resolved config
- Add [Changelog](https://docs.lightly.ai/train/stable/changelog.html) to the documentation

### Changed

- Various improvements for the DenseCL method
  - Increase default memory bank size
  - Update local loss calculation
- Custom models have a [new interface](https://docs.lightly.ai/train/stable/pretrain_distill/models/custom_models.html#custom-models)
- The number of warmup epochs is now set to 10% of the training epochs for runs with less than 100 epochs
- Update default optimizer settings
  - SGD is now the default optimizer
  - Improve default learning rate and weight decay values
- Improve automatic `num_workers` calculation
- The SPPF layer of Ultralytics YOLO models is no longer trained

### Removed

- Remove DenseCLDINO method
- Remove DINO `teacher_freeze_last_layer_epochs` argument

## [0.3.2] - 2024-11-06

### Added

- Log data loading and forward/backward pass time as `data_time` and `batch_time`
- Batch size is now more uniformly handled

### Changed

- The custom model `feature_dim` property is now a method
- Replace FeatureExtractor base class by the set of Protocols

### Fixed

- Datasets support symlinks again

## [0.3.1] - 2024-10-29

### Added

- The documentation is now available at https://docs.lightly.ai/train
- Support loading checkpoint weights with the `checkpoint` argument
- Log resolved training config to tensorboard and WandB

### Fixed

- Support single-channel images by converting them to RGB
- Log config instead of locals
- Skip pooling in DenseCLDino

## [0.3.0] - 2024-10-22

### Added

- Add Ultralytics model support
- Add SuperGradients PP-LiteSeg model support
- Save normalization transform arguments in checkpoints and automatically use them
  in the embed command
- Better argument validation
- Automatically configure `num_workers` based on available CPU cores
- Add faster and more memory efficient image dataset
- Log more image augmentations
- Log resolved config for CallbackArgs, LoggerArgs, MethodArgs, MethodTransformArgs, and OptimizerArgs<|MERGE_RESOLUTION|>--- conflicted
+++ resolved
@@ -11,11 +11,7 @@
 
 - Possibility to load backbone weights in LT-DETR.
 - ONNX export for LT-DETR.
-<<<<<<< HEAD
-- Pre-trained ViT-T(+) checkpoints.
-=======
 - Pretrained ViT-T(+) checkpoints.
->>>>>>> f5025bfc
 
 ### Changed
 
