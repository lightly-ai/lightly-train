--- conflicted
+++ resolved
@@ -9,15 +9,12 @@
 
 ### Added
 
-<<<<<<< HEAD
 - Object detection metrics tracking and required dependencies.
-=======
 - Add support for DINOv3 ConvNeXt models.
 - Automatically download DINOv3 weights.
 - Predict masks for a full dataset with a semantic segmentation model checkpoint with
   the `predict_semantic_segmentation` command. It can be used for e.g. auto-labeling
   datasets.
->>>>>>> edac1c16
 
 ### Changed
 
